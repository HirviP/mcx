////////////////////////////////////////////////////////////////////////////////
//
//  Monte Carlo eXtreme (MCX)  - GPU accelerated 3D Monte Carlo transport simulation
//  Author: Qianqian Fang <q.fang at neu.edu>
//
//  Reference (Fang2009):
//        Qianqian Fang and David A. Boas, "Monte Carlo Simulation of Photon 
//        Migration in 3D Turbid Media Accelerated by Graphics Processing 
//        Units," Optics Express, vol. 17, issue 22, pp. 20178-20190 (2009)
//
//  mcx_core.cu: GPU kernels and CUDA host code
//
//  License: GNU General Public License v3, see LICENSE.txt for details
//
////////////////////////////////////////////////////////////////////////////////

#define _USE_MATH_DEFINES
#include <cmath>

#include "br2cu.h"
#include "mcx_core.h"
#include "tictoc.h"
#include "mcx_const.h"

#if defined(USE_XORSHIFT128P_RAND)
    #include "xorshift128p_rand.cu" // use xorshift128+ RNG (XORSHIFT128P)
#elif defined(USE_POSIX_RAND)
    #include "posix_rand.cu"        // use POSIX erand48 RNG (POSIX)
#elif defined(USE_MT_RAND)
    #include "mt_rand_s.cu"         // use Mersenne Twister RNG (MT), depreciated
#else
    #include "logistic_rand.cu"     // use Logistic Lattice ring 5 RNG (LL5)
#endif

#ifdef _OPENMP
    #include <omp.h>
#endif

#define CUDA_ASSERT(a)      mcx_cu_assess((a),__FILE__,__LINE__)

// optical properties saved in the constant memory
// {x}:mua,{y}:mus,{z}:anisotropy (g),{w}:refractive index (n)
__constant__ float4 gproperty[MAX_PROP];

__constant__ float4 gdetpos[MAX_DETECTORS];

// kernel constant parameters
__constant__ MCXParam gcfg[1];

__device__ uint gjumpdebug[1];

extern __shared__ float sharedmem[]; //max 64 tissue types when block size=64

// tested with texture memory for media, only improved 1% speed
// to keep code portable, use global memory for now
// also need to change all media[idx1d] to tex1Dfetch() below
//texture<uchar, 1, cudaReadModeElementType> texmedia;

__device__ inline void atomicadd(float* address, float value){

#if __CUDA_ARCH__ >= 200 // for Fermi, atomicAdd supports floats

  atomicAdd(address,value);

#elif __CUDA_ARCH__ >= 110

// float-atomic-add from 
// http://forums.nvidia.com/index.php?showtopic=158039&view=findpost&p=991561
  float old = value;  
  while ((old = atomicExch(address, atomicExch(address, 0.0f)+old))!=0.0f);

#endif

}

__device__ inline void clearpath(float *p,int maxmediatype){
      uint i;
      for(i=0;i<maxmediatype;i++)
      	   p[i]=0.f;
}

__device__ inline void clearcache(float *p,int len){
      uint i;
      if(threadIdx.x==0)
        for(i=0;i<len;i++)
      	   p[i]=0.f;
}

#ifdef  USE_CACHEBOX
__device__ inline void savecache(float *data,float *cache){
      uint x,y,z;
      if(threadIdx.x==0){
        for(z=gcfg->cp0.z;z<=gcfg->cp1.z;z++)
           for(y=gcfg->cp0.y;y<=gcfg->cp1.y;y++)
              for(x=gcfg->cp0.x;x<=gcfg->cp1.x;x++){
                 atomicadd(data+z*gcfg->dimlen.y+y*gcfg->dimlen.x+x,
		    cache[(z-gcfg->cp0.z)*gcfg->cachebox.y+(y-gcfg->cp0.y)*gcfg->cachebox.x+(x-gcfg->cp0.x)]);
	      }
      }
}
#endif

#ifdef SAVE_DETECTORS
__device__ inline uint finddetector(MCXpos *p0){
      uint i;
      for(i=0;i<gcfg->detnum;i++){
      	if((gdetpos[i].x-p0->x)*(gdetpos[i].x-p0->x)+
	   (gdetpos[i].y-p0->y)*(gdetpos[i].y-p0->y)+
	   (gdetpos[i].z-p0->z)*(gdetpos[i].z-p0->z) < gdetpos[i].w*gdetpos[i].w){
	        return i+1;
	   }
      }
      return 0;
}

__device__ inline void savedetphoton(float n_det[],uint *detectedphoton,float nscat,float *ppath,MCXpos *p0,MCXdir *v,RandType t[RAND_BUF_LEN],RandType *seeddata){
      uint detid;
      detid=finddetector(p0);
      if(detid){
	 uint baseaddr=atomicAdd(detectedphoton,1);
	 if(baseaddr<gcfg->maxdetphoton){
	    uint i;
	    for(i=0;i<gcfg->issaveseed*RAND_BUF_LEN;i++)
	        seeddata[baseaddr*RAND_BUF_LEN+i]=t[i]; // save photon seed for replay
	    baseaddr*=gcfg->maxmedia+2+gcfg->issaveexit*6;
	    n_det[baseaddr++]=detid;
	    n_det[baseaddr++]=nscat;
	    for(i=0;i<gcfg->maxmedia;i++)
		n_det[baseaddr+i]=ppath[i]; // save partial pathlength to the memory
	    if(gcfg->issaveexit){
                baseaddr+=gcfg->maxmedia;
	        *((float3*)(n_det+baseaddr))=float3(p0->x,p0->y,p0->z);
		baseaddr+=3;
		*((float3*)(n_det+baseaddr))=float3(v->x,v->y,v->z);
	    }
	 }
      }
}
#endif
__device__ inline void savedebugdata(MCXpos *p,uint id,float *gdebugdata){
      uint pos=atomicAdd(gjumpdebug,1);
      if(pos<gcfg->maxjumpdebug){
         pos*=MCX_DEBUG_REC_LEN;
         ((uint *)gdebugdata)[pos++]=id;
         gdebugdata[pos++]=p->x;
         gdebugdata[pos++]=p->y;
         gdebugdata[pos++]=p->z;
         gdebugdata[pos++]=p->w;
         gdebugdata[pos++]=0;
      }
}

__device__ inline float mcx_nextafterf(float a, int dir){
      union{
          float f;
	  uint  i;
      } num;
      num.f=a+gcfg->maxvoidstep;
      num.i+=dir ^ (num.i & 0x80000000U);
      return num.f-gcfg->maxvoidstep;
}

__device__ inline float hitgrid(float3 *p0, float3 *v, float *htime,float* rv,int *id){
      float dist, xi[3];

      //time-of-flight to hit the wall in each direction
      htime[0]=fabs((floorf(p0->x)+(v->x>0.f)-p0->x)*rv[0]); // absolute distance of travel in x/y/z
      htime[1]=fabs((floorf(p0->y)+(v->y>0.f)-p0->y)*rv[1]);
      htime[2]=fabs((floorf(p0->z)+(v->z>0.f)-p0->z)*rv[2]);

      //get the direction with the smallest time-of-flight
      dist=fminf(fminf(htime[0],htime[1]),htime[2]);
      (*id)=(dist==htime[0]?0:(dist==htime[1]?1:2));

      //p0 is inside, p is outside, move to the 1st intersection pt, now in the air side, to be corrected in the else block
      htime[0]=p0->x+dist*v->x;
      htime[1]=p0->y+dist*v->y;
      htime[2]=p0->z+dist*v->z;

      xi[0] = mcx_nextafterf(__float2int_rn(htime[0]), (v->x > 0.f)-(v->x < 0.f));
      xi[1] = mcx_nextafterf(__float2int_rn(htime[1]), (v->y > 0.f)-(v->y < 0.f));
      xi[2] = mcx_nextafterf(__float2int_rn(htime[2]), (v->z > 0.f)-(v->z < 0.f));

      if (*id == 0) htime[0] = xi[0];
      if (*id == 1) htime[1] = xi[1];
      if (*id == 2) htime[2] = xi[2];

      return dist;
}

__device__ inline void transmit(MCXdir *v, float n1, float n2,int flipdir){
      float tmp0=n1/n2;
      v->x*=tmp0;
      v->y*=tmp0;
      v->z*=tmp0;
      (flipdir==0) ?
          (v->x=sqrtf(1.f - v->y*v->y - v->z*v->z)*((v->x>0.f)-(v->x<0.f))):
	  ((flipdir==1) ? 
	      (v->y=sqrtf(1.f - v->x*v->x - v->z*v->z)*((v->y>0.f)-(v->y<0.f))):
	      (v->z=sqrtf(1.f - v->x*v->x - v->y*v->y)*((v->z>0.f)-(v->z<0.f))));
}

__device__ inline float reflectcoeff(MCXdir *v, float n1, float n2, int flipdir){
      float Icos=fabs((flipdir==0) ? v->x : (flipdir==1 ? v->y : v->z));
      float tmp0=n1*n1;
      float tmp1=n2*n2;
      float tmp2=1.f-tmp0/tmp1*(1.f-Icos*Icos); /*1-[n1/n2*sin(si)]^2 = cos(ti)^2*/
      if(tmp2>0.f){ // partial reflection
          float Re,Im,Rtotal;
	  Re=tmp0*Icos*Icos+tmp1*tmp2;
	  tmp2=sqrtf(tmp2); /*to save one sqrt*/
	  Im=2.f*n1*n2*Icos*tmp2;
	  Rtotal=(Re-Im)/(Re+Im);     /*Rp*/
	  Re=tmp1*Icos*Icos+tmp0*tmp2*tmp2;
	  Rtotal=(Rtotal+(Re-Im)/(Re+Im))*0.5f; /*(Rp+Rs)/2*/
	  return Rtotal;
      }else{ // total reflection
          return 1.f;
      }
}

/* if the source location is outside of the volume or 
in an void voxel, mcx advances the photon in v.{xyz} direction
until it hits an non-zero voxel */
__device__ inline int skipvoid(MCXpos *p,MCXdir *v,MCXtime *f,float3* rv,uchar media[]){
      int count=1,idx1d;
      while(1){
          if(p->x>=0.f && p->y>=0.f && p->z>=0.f && p->x < gcfg->maxidx.x
               && p->y < gcfg->maxidx.y && p->z < gcfg->maxidx.z){
	    idx1d=(int(floorf(p->z))*gcfg->dimlen.y+int(floorf(p->y))*gcfg->dimlen.x+int(floorf(p->x)));
	    if(media[idx1d] & MED_MASK){ // if inside
                GPUDEBUG(("inside volume [%f %f %f] v=<%f %f %f>\n",p->x,p->y,p->z,v->x,v->y,v->z));
	        float3 htime;
                int flipdir;
                p->x-=v->x;
                p->y-=v->y;
                p->z-=v->z;
                f->t-=gcfg->minaccumtime;
                idx1d=(int(floorf(p->z))*gcfg->dimlen.y+int(floorf(p->y))*gcfg->dimlen.x+int(floorf(p->x)));

                GPUDEBUG(("look for entry p0=[%f %f %f] rv=[%f %f %f]\n",p->x,p->y,p->z,rv->x,rv->y,rv->z));
		count=0;
		while(!(p->x>=0.f && p->y>=0.f && p->z>=0.f && p->x < gcfg->maxidx.x
                  && p->y < gcfg->maxidx.y && p->z < gcfg->maxidx.z) || !(media[idx1d] & MED_MASK)){ // at most 3 times
	            f->t+=gcfg->minaccumtime*hitgrid((float3*)p,(float3*)v,&htime.x,&rv->x,&flipdir);
                    *((float4*)(p))=float4(htime.x,htime.y,htime.z,p->w);
                    idx1d=(int(floorf(p->z))*gcfg->dimlen.y+int(floorf(p->y))*gcfg->dimlen.x+int(floorf(p->x)));
                    GPUDEBUG(("entry p=[%f %f %f] flipdir=%d\n",p->x,p->y,p->z,flipdir));

		    if(count++>3){
		       GPUDEBUG(("fail to find entry point after 3 iterations, something is wrong, abort!!"));
		       break;
		    }
		}
                f->t= (gcfg->voidtime) ? f->t : 0.f;

		if(gproperty[media[idx1d] & MED_MASK].w!=gproperty[0].w){
	            p->w*=1.f-reflectcoeff(v, gproperty[0].w,gproperty[media[idx1d] & MED_MASK].w,flipdir);
                    GPUDEBUG(("transmitted intensity w=%e\n",p->w));
	            if(p->w>EPS){
		        transmit(v, gproperty[0].w,gproperty[media[idx1d] & MED_MASK].w,flipdir);
                        GPUDEBUG(("transmit into volume v=<%f %f %f>\n",v->x,v->y,v->z));
                    }
		}
		return idx1d;
	    }
          }
	  if( (p->x<0.f) && (v->x<=0.f) || (p->x >= gcfg->maxidx.x) && (v->x>=0.f)
	   || (p->y<0.f) && (v->y<=0.f) || (p->y >= gcfg->maxidx.y) && (v->y>=0.f)
	   || (p->z<0.f) && (v->z<=0.f) || (p->z >= gcfg->maxidx.z) && (v->z>=0.f))
	      return -1;
	  *((float4*)(p))=float4(p->x+v->x,p->y+v->y,p->z+v->z,p->w);
          GPUDEBUG(("inside void [%f %f %f]\n",p->x,p->y,p->z));
          f->t+=gcfg->minaccumtime;
	  if(count++>gcfg->maxvoidstep)
	      return -1;
      }
}

__device__ inline void rotatevector2d(MCXdir *v, float stheta, float ctheta){
      if(gcfg->is2d==1)
   	  *((float4*)v)=float4(
   	       0.f,
	       v->y*ctheta - v->z*stheta,
   	       v->y*stheta + v->z*ctheta,
   	       v->nscat
   	  );
      else if(gcfg->is2d==2)
  	  *((float4*)v)=float4(
	       v->x*ctheta - v->z*stheta,
   	       0.f,
   	       v->x*stheta + v->z*ctheta,
   	       v->nscat
   	  );
      else if(gcfg->is2d==3)
  	  *((float4*)v)=float4(
	       v->x*ctheta - v->y*stheta,
   	       v->x*stheta + v->y*ctheta,
   	       0.f,
   	       v->nscat
   	  );
      GPUDEBUG(("new dir: %10.5e %10.5e %10.5e\n",v->x,v->y,v->z));
}

__device__ inline void rotatevector(MCXdir *v, float stheta, float ctheta, float sphi, float cphi){
      if( v->z>-1.f+EPS && v->z<1.f-EPS ) {
   	  float tmp0=1.f-v->z*v->z;
   	  float tmp1=stheta*rsqrtf(tmp0);
   	  *((float4*)v)=float4(
   	       tmp1*(v->x*v->z*cphi - v->y*sphi) + v->x*ctheta,
   	       tmp1*(v->y*v->z*cphi + v->x*sphi) + v->y*ctheta,
   	      -tmp1*tmp0*cphi                    + v->z*ctheta,
   	       v->nscat
   	  );
      }else{
   	  *((float4*)v)=float4(stheta*cphi,stheta*sphi,(v->z>0.f)?ctheta:-ctheta,v->nscat);
      }
      GPUDEBUG(("new dir: %10.5e %10.5e %10.5e\n",v->x,v->y,v->z));
}

template <int mcxsource>
__device__ inline int launchnewphoton(MCXpos *p,MCXdir *v,MCXtime *f,float3* rv,Medium *prop,uint *idx1d,
           uint *mediaid,float *w0,float *Lmove,uint isdet, float ppath[],float energyloss[],float energylaunched[],float n_det[],uint *dpnum,
	   RandType t[RAND_BUF_LEN],RandType photonseed[RAND_BUF_LEN],
	   uchar media[],float srcpattern[],int threadid,RandType rngseed[],RandType seeddata[],float gdebugdata[],volatile int gprogress[]){
      *w0=1.f;     // reuse to count for launchattempt
      *Lmove=-1.f; // reuse as "canfocus" flag for each source: non-zero: focusable, zero: not focusable
      *rv=float3(gcfg->ps.x,gcfg->ps.y,gcfg->ps.z); // reuse as the origin of the src, needed for focusable sources

      if(p->w>=0.f){
          *energyloss+=p->w;  // sum all the remaining energy
#ifdef SAVE_DETECTORS
      // let's handle detectors here
          if(gcfg->savedet){
             if(isdet && *mediaid==0)
	         savedetphoton(n_det,dpnum,v->nscat,ppath,p,v,photonseed,seeddata);
             clearpath(ppath,gcfg->maxmedia);
          }
#endif
      }

      if((int)(f->ndone)>=(gcfg->threadphoton+(threadid<gcfg->oddphotons))-1){
          return 1; // all photos complete
      }
      if(gcfg->seed==SEED_FROM_FILE){
          int seedoffset=(threadid*gcfg->threadphoton+min(threadid,gcfg->oddphotons-1)+max(0,(int)f->ndone+1))*RAND_BUF_LEN;
          for(int i=0;i<RAND_BUF_LEN;i++)
	      t[i]=rngseed[seedoffset+i];
      }
      do{
	  *((float4*)p)=gcfg->ps;
	  *((float4*)v)=gcfg->c0;
	  *((float4*)f)=float4(0.f,0.f,gcfg->minaccumtime,f->ndone);
          *idx1d=gcfg->idx1dorig;
          *mediaid=gcfg->mediaidorig;
	  if(gcfg->issaveseed)
              copystate(t,photonseed);

	  switch(mcxsource) {
		case(MCX_SRC_PLANAR):
		case(MCX_SRC_PATTERN):
		case(MCX_SRC_FOURIER):
		case(MCX_SRC_PENCILARRAY): { /*a rectangular grid over a plane*/
		      float rx=rand_uniform01(t);
		      float ry=rand_uniform01(t);
		      *((float4*)p)=float4(p->x+rx*gcfg->srcparam1.x+ry*gcfg->srcparam2.x,
					   p->y+rx*gcfg->srcparam1.y+ry*gcfg->srcparam2.y,
					   p->z+rx*gcfg->srcparam1.z+ry*gcfg->srcparam2.z,
					   p->w);
		      if(gcfg->srctype==MCX_SRC_PATTERN) // need to prevent rx/ry=1 here
			  p->w=srcpattern[(int)(ry*JUST_BELOW_ONE*gcfg->srcparam2.w)*(int)(gcfg->srcparam1.w)+(int)(rx*JUST_BELOW_ONE*gcfg->srcparam1.w)];
		      else if(gcfg->srctype==MCX_SRC_FOURIER)
			  p->w=(cosf((floorf(gcfg->srcparam1.w)*rx+floorf(gcfg->srcparam2.w)*ry
				  +gcfg->srcparam1.w-floorf(gcfg->srcparam1.w))*TWO_PI)*(1.f-gcfg->srcparam2.w+floorf(gcfg->srcparam2.w))+1.f)*0.5f; //between 0 and 1
		      else if(gcfg->srctype==MCX_SRC_PENCILARRAY){
			  p->x=gcfg->ps.x+ floorf(rx*gcfg->srcparam1.w)*gcfg->srcparam1.x/(gcfg->srcparam1.w-1.f)+floorf(ry*gcfg->srcparam2.w)*gcfg->srcparam2.x/(gcfg->srcparam2.w-1.f);
			  p->y=gcfg->ps.y+ floorf(rx*gcfg->srcparam1.w)*gcfg->srcparam1.y/(gcfg->srcparam1.w-1.f)+floorf(ry*gcfg->srcparam2.w)*gcfg->srcparam2.y/(gcfg->srcparam2.w-1.f);
			  p->z=gcfg->ps.z+ floorf(rx*gcfg->srcparam1.w)*gcfg->srcparam1.z/(gcfg->srcparam1.w-1.f)+floorf(ry*gcfg->srcparam2.w)*gcfg->srcparam2.z/(gcfg->srcparam2.w-1.f);
		      }
		      *idx1d=(int(floorf(p->z))*gcfg->dimlen.y+int(floorf(p->y))*gcfg->dimlen.x+int(floorf(p->x)));
		      if(p->x<0.f || p->y<0.f || p->z<0.f || p->x>=gcfg->maxidx.x || p->y>=gcfg->maxidx.y || p->z>=gcfg->maxidx.z){
			  *mediaid=0;
		      }else{
			  *mediaid=media[*idx1d];
		      }
                      *rv=float3(rv->x+(gcfg->srcparam1.x+gcfg->srcparam2.x)*0.5f,
		                 rv->y+(gcfg->srcparam1.y+gcfg->srcparam2.y)*0.5f,
				 rv->z+(gcfg->srcparam1.z+gcfg->srcparam2.z)*0.5f);
		      break;
		}
		case(MCX_SRC_FOURIERX):
		case(MCX_SRC_FOURIERX2D): { // [v1x][v1y][v1z][|v2|]; [kx][ky][phi0][M], unit(v0) x unit(v1)=unit(v2)
		      float rx=rand_uniform01(t);
		      float ry=rand_uniform01(t);
		      float4 v2=gcfg->srcparam1;
		      // calculate v2 based on v2=|v2| * unit(v0) x unit(v1)
		      v2.w*=rsqrt(gcfg->srcparam1.x*gcfg->srcparam1.x+gcfg->srcparam1.y*gcfg->srcparam1.y+gcfg->srcparam1.z*gcfg->srcparam1.z);
		      v2.x=v2.w*(gcfg->c0.y*gcfg->srcparam1.z - gcfg->c0.z*gcfg->srcparam1.y);
		      v2.y=v2.w*(gcfg->c0.z*gcfg->srcparam1.x - gcfg->c0.x*gcfg->srcparam1.z); 
		      v2.z=v2.w*(gcfg->c0.x*gcfg->srcparam1.y - gcfg->c0.y*gcfg->srcparam1.x);
		      *((float4*)p)=float4(p->x+rx*gcfg->srcparam1.x+ry*v2.x,
					   p->y+rx*gcfg->srcparam1.y+ry*v2.y,
					   p->z+rx*gcfg->srcparam1.z+ry*v2.z,
					   p->w);
		      if(gcfg->srctype==MCX_SRC_FOURIERX2D)
			 p->w=(sinf((gcfg->srcparam2.x*rx+gcfg->srcparam2.z)*TWO_PI)*sinf((gcfg->srcparam2.y*ry+gcfg->srcparam2.w)*TWO_PI)+1.f)*0.5f; //between 0 and 1
		      else
			 p->w=(cosf((gcfg->srcparam2.x*rx+gcfg->srcparam2.y*ry+gcfg->srcparam2.z)*TWO_PI)*(1.f-gcfg->srcparam2.w)+1.f)*0.5f; //between 0 and 1
   
		      *idx1d=(int(floorf(p->z))*gcfg->dimlen.y+int(floorf(p->y))*gcfg->dimlen.x+int(floorf(p->x)));
		      if(p->x<0.f || p->y<0.f || p->z<0.f || p->x>=gcfg->maxidx.x || p->y>=gcfg->maxidx.y || p->z>=gcfg->maxidx.z){
			  *mediaid=0;
		      }else{
			  *mediaid=media[*idx1d];
		      }
                      *rv=float3(rv->x+(gcfg->srcparam1.x+v2.x)*0.5f,
		                 rv->y+(gcfg->srcparam1.y+v2.y)*0.5f,
				 rv->z+(gcfg->srcparam1.z+v2.z)*0.5f);
		      break;
		}
		case(MCX_SRC_DISK):
		case(MCX_SRC_GAUSSIAN): { // uniform disk distribution or Gaussian-beam
		      // Uniform disk point picking
		      // http://mathworld.wolfram.com/DiskPointPicking.html
		      float sphi, cphi;
		      float phi=TWO_PI*rand_uniform01(t);
		      sincosf(phi,&sphi,&cphi);
		      float r;
		      if(gcfg->srctype==MCX_SRC_DISK)
			  r=sqrtf(rand_uniform01(t))*gcfg->srcparam1.x;
		      else if(fabs(gcfg->c0.w) < 1e-5f || fabs(gcfg->srcparam1.y) < 1e-5f)
		          r=sqrtf(-0.5f*logf(rand_uniform01(t)))*gcfg->srcparam1.x;
		      else{
		          r=gcfg->srcparam1.x*gcfg->srcparam1.x*M_PI/gcfg->srcparam1.y; //Rayleigh range
		          r=sqrtf(-0.5f*logf(rand_uniform01(t))*(1.f+(gcfg->c0.w*gcfg->c0.w/(r*r))))*gcfg->srcparam1.x;
                      }
		      if( v->z>-1.f+EPS && v->z<1.f-EPS ) {
			  float tmp0=1.f-v->z*v->z;
			  float tmp1=r*rsqrtf(tmp0);
			  *((float4*)p)=float4(
			       p->x+tmp1*(v->x*v->z*cphi - v->y*sphi),
			       p->y+tmp1*(v->y*v->z*cphi + v->x*sphi),
			       p->z-tmp1*tmp0*cphi                   ,
			       p->w
			  );
			  GPUDEBUG(("new dir: %10.5e %10.5e %10.5e\n",v->x,v->y,v->z));
		      }else{
			  p->x+=r*cphi;
			  p->y+=r*sphi;
			  GPUDEBUG(("new dir-z: %10.5e %10.5e %10.5e\n",v->x,v->y,v->z));
		      }
		      *idx1d=(int(floorf(p->z))*gcfg->dimlen.y+int(floorf(p->y))*gcfg->dimlen.x+int(floorf(p->x)));
		      if(p->x<0.f || p->y<0.f || p->z<0.f || p->x>=gcfg->maxidx.x || p->y>=gcfg->maxidx.y || p->z>=gcfg->maxidx.z){
			  *mediaid=0;
		      }else{
			  *mediaid=media[*idx1d];
		      }
		      break;
		  }
		case(MCX_SRC_CONE):
		case(MCX_SRC_ISOTROPIC):
		case(MCX_SRC_ARCSINE): {
		      // Uniform point picking on a sphere 
		      // http://mathworld.wolfram.com/SpherePointPicking.html
		      float ang,stheta,ctheta,sphi,cphi;
		      ang=TWO_PI*rand_uniform01(t); //next arimuth angle
		      sincosf(ang,&sphi,&cphi);
		      if(gcfg->srctype==MCX_SRC_CONE){  // a solid-angle section of a uniform sphere
			  do{
			      ang=(gcfg->srcparam1.y>0) ? TWO_PI*rand_uniform01(t) : acosf(2.f*rand_uniform01(t)-1.f); //sine distribution
			  }while(ang>gcfg->srcparam1.x);
		      }else{
			  if(gcfg->srctype==MCX_SRC_ISOTROPIC) // uniform sphere
			      ang=acosf(2.f*rand_uniform01(t)-1.f); //sine distribution
			  else
			      ang=ONE_PI*rand_uniform01(t); //uniform distribution in zenith angle, arcsine
		      }
		      sincosf(ang,&stheta,&ctheta);
		      rotatevector(v,stheta,ctheta,sphi,cphi);
                      *Lmove=0.f;
		      break;
		}
		case(MCX_SRC_ZGAUSSIAN): {
		      float ang,stheta,ctheta,sphi,cphi;
		      ang=TWO_PI*rand_uniform01(t); //next arimuth angle
		      sincosf(ang,&sphi,&cphi);
		      ang=sqrtf(-2.f*logf(rand_uniform01(t)))*(1.f-2.f*rand_uniform01(t))*gcfg->srcparam1.x;
		      sincosf(ang,&stheta,&ctheta);
		      rotatevector(v,stheta,ctheta,sphi,cphi);
                      *Lmove=0.f;
		      break;
		}
		case(MCX_SRC_LINE):
		case(MCX_SRC_SLIT): {
		      float r=rand_uniform01(t);
		      *((float4*)p)=float4(p->x+r*gcfg->srcparam1.x,
					   p->y+r*gcfg->srcparam1.y,
					   p->z+r*gcfg->srcparam1.z,
					   p->w);
		      if(gcfg->srctype==MCX_SRC_LINE){
			      float s,q;
			      r=1.f-2.f*rand_uniform01(t);
			      s=1.f-2.f*rand_uniform01(t);
			      q=sqrt(1.f-v->x*v->x-v->y*v->y)*(rand_uniform01(t)>0.5f ? 1.f : -1.f);
			      *((float4*)v)=float4(v->y*q-v->z*s,v->z*r-v->x*q,v->x*s-v->y*r,v->nscat);
		      }
                      *rv=float3(rv->x+(gcfg->srcparam1.x)*0.5f,
		                 rv->y+(gcfg->srcparam1.y)*0.5f,
				 rv->z+(gcfg->srcparam1.z)*0.5f);
                      *Lmove=(gcfg->srctype==MCX_SRC_SLIT)?-1.f:0.f;
		      break;
		}
	  }

          if(*Lmove<0.f && gcfg->c0.w!=0.f){ // if beam focus is set, determine the incident angle
	        float Rn2=(gcfg->c0.w > 0.f) - (gcfg->c0.w < 0.f);
	        rv->x+=gcfg->c0.w*v->x;
		rv->y+=gcfg->c0.w*v->y;
		rv->z+=gcfg->c0.w*v->z;
                v->x=Rn2*(rv->x-p->x);
                v->y=Rn2*(rv->y-p->y);
                v->z=Rn2*(rv->z-p->z);
		Rn2=rsqrtf(v->x*v->x+v->y*v->y+v->z*v->z); // normalize
                v->x*=Rn2;
                v->y*=Rn2;
                v->z*=Rn2;
	  }

          *rv=float3(__fdividef(1.f,v->x),__fdividef(1.f,v->y),__fdividef(1.f,v->z));
	  if((*mediaid & MED_MASK)==0){
             int idx=skipvoid(p, v, f, rv, media); /*specular reflection of the bbx is taken care of here*/
             if(idx>=0){
		 *idx1d=idx;
		 *mediaid=media[*idx1d];
	     }
	  }
	  *w0+=1.f;
	  if(*w0>gcfg->maxvoidstep)
	     return -1;  // launch failed
      }while((*mediaid & MED_MASK)==0 || p->w<=gcfg->minenergy);
      f->ndone++; // launch successfully
      *((float4*)(prop))=gproperty[*mediaid & MED_MASK]; //always use mediaid to read gproperty[]
      if(gcfg->debuglevel & MCX_DEBUG_MOVE)
          savedebugdata(p,(uint)f->ndone+threadid*gcfg->threadphoton+umin(threadid,(threadid<gcfg->oddphotons)*threadid),gdebugdata);

      /*total energy enters the volume. for diverging/converting 
      beams, this is less than nphoton due to specular reflection 
      loss. This is different from the wide-field MMC, where the 
      total launched energy includes the specular reflection loss*/
      
      *energylaunched+=p->w;
      *w0=p->w;
      *Lmove=0.f;
      if((gcfg->debuglevel & MCX_DEBUG_PROGRESS) && ((int)(f->ndone) & 1) && (threadid==0 || threadid==blockDim.x * gridDim.x - 1 
          || threadid==((blockDim.x * gridDim.x)>>1))) { // use the 1st, middle and last thread for progress report
          gprogress[0]++;
      }
      return 0;
}

kernel void mcx_test_rng(float field[],uint n_seed[]){
     int idx= blockDim.x * blockIdx.x + threadIdx.x;
     int i;
     int len=gcfg->maxidx.x*gcfg->maxidx.y*gcfg->maxidx.z*(int)((gcfg->twin1-gcfg->twin0)*gcfg->Rtstep+0.5f);
     RandType t[RAND_BUF_LEN];

     gpu_rng_init(t,n_seed,idx);

     for(i=0;i<len;i++){
	   field[i]=rand_uniform01(t);
     }
}

/**
   this is the core Monte Carlo simulation kernel, please see Fig. 1 in Fang2009
   everything in the GPU kernels is in grid-unit. To convert back to length, use
   cfg->unitinmm (scattering/absorption coeff, T, speed etc)
*/

template <int mcxsource>
kernel void mcx_main_loop(uchar media[],float field[],float genergy[],uint n_seed[],
     float4 n_pos[],float4 n_dir[],float4 n_len[],float n_det[], uint detectedphoton[], 
     float srcpattern[],float replayweight[],float photontof[],RandType *seeddata,float *gdebugdata,volatile int *gprogress){

     int idx= blockDim.x * blockIdx.x + threadIdx.x;

     if(idx>=gcfg->threadphoton*(blockDim.x * gridDim.x)+gcfg->oddphotons)
         return;
     MCXpos  p={0.f,0.f,0.f,-1.f};//{x,y,z}: coordinates in grid unit, w:packet weight
     MCXdir *v=(MCXdir*)(sharedmem+(threadIdx.x<<2));   //{x,y,z}: unitary direction vector in grid unit, nscat:total scat event
     MCXtime f={0.f,0.f,0.f,-1.f};   //pscat: remaining scattering probability,t: photon elapse time, 
                  //tnext: next accumulation time, ndone: completed photons
     float  energyloss=genergy[idx<<1];
     float  energylaunched=genergy[(idx<<1)+1];

     uint idx1d, idx1dold;   //idx1dold is related to reflection
     uint moves=0;

#ifdef TEST_RACING
     int cc=0;
#endif
     uint  mediaid=gcfg->mediaidorig;
     uint  mediaidold=0,isdet=0;
     float  n1;   //reflection var
     float3 htime;            //time-of-fly for collision test
     float3 rv;               //reciprocal velocity

     //for MT RNG, these will be zero-length arrays and be optimized out
     RandType t[RAND_BUF_LEN];
     RandType photonseed[RAND_BUF_LEN];
     Medium prop;    //can become float2 if no reflection (mua/musp is in 1/grid unit)

     float len, slen;
     float w0,Lmove;
     int   flipdir=-1;
 
     float *ppath=sharedmem+(blockDim.x<<2); // first blockDim.x<<2 stores v for all threads
#ifdef  USE_CACHEBOX
  #ifdef  SAVE_DETECTORS
     float *cachebox=ppath+(gcfg->savedet ? blockDim.x*gcfg->maxmedia: 0);
  #else
     float *cachebox=ppath;
  #endif
     if(gcfg->skipradius2>EPS) clearcache(cachebox,(gcfg->cp1.x-gcfg->cp0.x+1)*(gcfg->cp1.y-gcfg->cp0.y+1)*(gcfg->cp1.z-gcfg->cp0.z+1));
#else
     float accumweight=0.f;
#endif

#ifdef  SAVE_DETECTORS
     ppath+=threadIdx.x*gcfg->maxmedia; // block#2: maxmedia*thread number to store the partial
     if(gcfg->savedet) clearpath(ppath,gcfg->maxmedia);
#endif

     gpu_rng_init(t,n_seed,idx);

     if(launchnewphoton<mcxsource>(&p,v,&f,&rv,&prop,&idx1d,&mediaid,&w0,&Lmove,0,ppath,&energyloss,
       &energylaunched,n_det,detectedphoton,t,photonseed,media,srcpattern,
       idx,(RandType*)n_seed,seeddata,gdebugdata,gprogress)){
         GPUDEBUG(("thread %d: fail to launch photon\n",idx));
	 n_pos[idx]=*((float4*)(&p));
	 n_dir[idx]=*((float4*)(v));
	 n_len[idx]=*((float4*)(&f));
         return;
     }
     rv=float3(__fdividef(1.f,v->x),__fdividef(1.f,v->y),__fdividef(1.f,v->z));
     isdet=mediaid & DET_MASK;
     mediaid &= MED_MASK; // keep isdet to 0 to avoid launching photon ina 

     /*
      using a while-loop to terminate a thread by np.will cause MT RNG to be 3.5x slower
      LL5 RNG will only be slightly slower than for-loop.with photon-move criterion

      we have switched to while-loop since v0.4.9, as LL5 was only minimally effected
      and we do not use MT as the default RNG.
     */

     while(f.ndone<(gcfg->threadphoton+(idx<gcfg->oddphotons))) {

          GPUDEBUG(("photonid [%d] L=%f w=%e medium=%d\n",(int)f.ndone,f.pscat,p.w,mediaid));

          // dealing with scattering

	  if(f.pscat<=0.f) {  // if this photon has finished his current jump, get next scat length & angles
               if(moves++>gcfg->reseedlimit){
                  moves=0;
                  gpu_rng_reseed(t,n_seed,idx,(p.x+p.y+p.z+p.w)+f.ndone*(v->x+v->y+v->z));
               }
   	       f.pscat=rand_next_scatlen(t); // random scattering probability, unit-less

               GPUDEBUG(("scat L=%f RNG=[%0lX %0lX] \n",f.pscat,t[0],t[1]));
	       if(p.w<1.f){ // if this is not my first jump
                       //random arimuthal angle
	               float cphi=1.f,sphi=0.f,theta,stheta,ctheta;
                       float tmp0=0.f;
		       if(!gcfg->is2d){
		           tmp0=TWO_PI*rand_next_aangle(t); //next arimuth angle
                           sincosf(tmp0,&sphi,&cphi);
		       }
                       GPUDEBUG(("scat phi=%f\n",tmp0));
		       tmp0=(v->nscat > gcfg->gscatter) ? 0.f : prop.g;

                       //Henyey-Greenstein Phase Function, "Handbook of Optical 
                       //Biomedical Diagnostics",2002,Chap3,p234, also see Boas2002

                       if(tmp0>EPS){  //if prop.g is too small, the distribution of theta is bad
		           tmp0=(1.f-prop.g*prop.g)/(1.f-prop.g+2.f*prop.g*rand_next_zangle(t));
		           tmp0*=tmp0;
		           tmp0=(1.f+prop.g*prop.g-tmp0)/(2.f*prop.g);

                           // when ran=1, CUDA gives me 1.000002 for tmp0 which produces nan later
                           // detected by Ocelot,thanks to Greg Diamos,see http://bit.ly/cR2NMP
                           tmp0=fmax(-1.f, fmin(1.f, tmp0));

		           theta=acosf(tmp0);
		           stheta=sinf(theta);
		           ctheta=tmp0;
                       }else{
			   theta=acosf(2.f*rand_next_zangle(t)-1.f);
                           sincosf(theta,&stheta,&ctheta);
                       }
                       GPUDEBUG(("scat theta=%f\n",theta));
		       if(gcfg->is2d)
		           rotatevector2d(v,stheta,ctheta);
		       else
                           rotatevector(v,stheta,ctheta,sphi,cphi);
                       v->nscat++;
                       rv=float3(__fdividef(1.f,v->x),__fdividef(1.f,v->y),__fdividef(1.f,v->z));
                       if(gcfg->outputtype==otWP){
                            // photontof[] and replayweight[] should be cached using local mem to avoid global read
                            int tshift=(int)(floorf((photontof[(idx*gcfg->threadphoton+min(idx,gcfg->oddphotons-1)+(int)f.ndone)]-gcfg->twin0)*gcfg->Rtstep));
#ifdef USE_ATOMIC
                            if(!gcfg->isatomic){
#endif
                                field[idx1d+tshift*gcfg->dimlen.z]+=replayweight[(idx*gcfg->threadphoton+min(idx,gcfg->oddphotons-1)+(int)f.ndone)];
#ifdef USE_ATOMIC
                            }else{
                                atomicadd(& field[idx1d+tshift*gcfg->dimlen.z], replayweight[(idx*gcfg->threadphoton+min(idx,gcfg->oddphotons-1)+(int)f.ndone)]);
                                GPUDEBUG(("atomic write to [%d] %e, w=%f\n",idx1d,weight,p.w));
                            }
#endif
                       }
                       if(gcfg->debuglevel & MCX_DEBUG_MOVE)
                           savedebugdata(&p,(uint)f.ndone+idx*gcfg->threadphoton+umin(idx,(idx<gcfg->oddphotons)*idx),gdebugdata);
	       }
	  }

          n1=prop.n;
	  *((float4*)(&prop))=gproperty[mediaid & MED_MASK];
	  
	  len=(gcfg->faststep) ? gcfg->minstep : hitgrid((float3*)&p,(float3*)v,&(htime.x),&rv.x,&flipdir); // propagate the photon to the first intersection to the grid
	  slen=len*prop.mus*(v->nscat+1.f > gcfg->gscatter ? (1.f-prop.g) : 1.f); //unitless (minstep=grid, mus=1/grid)

          GPUDEBUG(("p=[%f %f %f] -> <%f %f %f>*%f -> hit=[%f %f %f] flip=%d\n",p.x,p.y,p.z,v->x,v->y,v->z,len,htime.x,htime.y,htime.z,flipdir));

          // dealing with absorption
	  slen=fmin(slen,f.pscat);
	  len=slen/(prop.mus*(v->nscat+1.f > gcfg->gscatter ? (1.f-prop.g) : 1.f));
	  *((float3*)(&p)) = (gcfg->faststep || slen==f.pscat) ? float3(p.x+len*v->x,p.y+len*v->y,p.z+len*v->z) : float3(htime.x,htime.y,htime.z);
	  p.w*=expf(-prop.mua*len);
	  f.pscat-=slen;     //remaining probability: sum(s_i*mus_i), unit-less
	  f.t+=len*prop.n*gcfg->oneoverc0; //propagation time  (unit=s)
	  Lmove+=len;

          GPUDEBUG(("update p=[%f %f %f] -> len=%f\n",p.x,p.y,p.z,len));

#ifdef SAVE_DETECTORS
          if(gcfg->savedet)
	      ppath[(mediaid & MED_MASK)-1]+=len; //(unit=grid)
#endif

          mediaidold=mediaid | isdet;
          idx1dold=idx1d;
          idx1d=(int(floorf(p.z))*gcfg->dimlen.y+int(floorf(p.y))*gcfg->dimlen.x+int(floorf(p.x)));
          GPUDEBUG(("idx1d [%d]->[%d]\n",idx1dold,idx1d));
          if(p.x<0||p.y<0||p.z<0||p.x>=gcfg->maxidx.x||p.y>=gcfg->maxidx.y||p.z>=gcfg->maxidx.z){
	      mediaid=0;
	      isdet=1;
	  }else{
	      mediaid=media[idx1d];
	      isdet=mediaid & DET_MASK;
	      mediaid &= MED_MASK;
          }
          GPUDEBUG(("medium [%d]->[%d]\n",mediaidold,mediaid));

          // saving fluence to the voxel when moving out

	  if(idx1d!=idx1dold && mediaidold){
             // if t is within the time window, which spans cfg->maxgate*cfg->tstep.wide
             if(gcfg->save2pt && f.t>=gcfg->twin0 && f.t<gcfg->twin1){
	          float weight=0.f;
                  int tshift=(int)(floorf((f.t-gcfg->twin0)*gcfg->Rtstep));
		  if(gcfg->outputtype==otEnergy)
		      weight=w0-p.w;
		  else if(gcfg->seed==SEED_FROM_FILE){
		      if(gcfg->outputtype==otJacobian){
		        weight=replayweight[(idx*gcfg->threadphoton+min(idx,gcfg->oddphotons-1)+(int)f.ndone)]*Lmove;
                        tshift=(int)(floorf((photontof[(idx*gcfg->threadphoton+min(idx,gcfg->oddphotons-1)+(int)f.ndone)]-gcfg->twin0)*gcfg->Rtstep));
		      }
		      //else if(gcfg->outputtype==otWP){}  // weight is 0.f
		  }else
		      weight=(prop.mua==0.f) ? 0.f : ((w0-p.w)/(prop.mua));

                  GPUDEBUG(("deposit to [%d] %e, w=%f\n",idx1dold,weight,p.w));

#ifdef TEST_RACING
                  // enable TEST_RACING to determine how many missing accumulations due to race
                  if( (p.x-gcfg->ps.x)*(p.x-gcfg->ps.x)+(p.y-gcfg->ps.y)*(p.y-gcfg->ps.y)+(p.z-gcfg->ps.z)*(p.z-gcfg->ps.z)>gcfg->skipradius2) {
                      field[idx1dold+tshift*gcfg->dimlen.z]+=1.f;
		      cc++;
                  }
#else
              if(weight>0.f){
  #ifdef USE_ATOMIC
                if(!gcfg->isatomic){
  #endif
                  // set gcfg->skipradius2 to only start depositing energy when dist^2>gcfg->skipradius2 
                  if(gcfg->skipradius2>EPS){
  #ifdef  USE_CACHEBOX
                      if(p.x<gcfg->cp1.x+1.f && p.x>=gcfg->cp0.x &&
		         p.y<gcfg->cp1.y+1.f && p.y>=gcfg->cp0.y &&
			 p.z<gcfg->cp1.z+1.f && p.z>=gcfg->cp0.z){
                         atomicadd(cachebox+(int(p.z-gcfg->cp0.z)*gcfg->cachebox.y
			      +int(p.y-gcfg->cp0.y)*gcfg->cachebox.x+int(p.x-gcfg->cp0.x)),weight);
  #else
                      if((p.x-gcfg->ps.x)*(p.x-gcfg->ps.x)+(p.y-gcfg->ps.y)*(p.y-gcfg->ps.y)+(p.z-gcfg->ps.z)*(p.z-gcfg->ps.z)<=gcfg->skipradius2){
                          accumweight+=p.w*prop.mua; // weight*absorption
  #endif
                      }else{
                          field[idx1dold+tshift*gcfg->dimlen.z]+=weight;
		          if(mediaid==0 && (isdet & 1)==0 &&gcfg->issaveref)
		              field[idx1d+tshift*gcfg->dimlen.z]+=-p.w;
                      }
                  }else{
                      field[idx1dold+tshift*gcfg->dimlen.z]+=weight;
		      if(mediaid==0 && (isdet & 1)==0 &&gcfg->issaveref)
		          field[idx1d+tshift*gcfg->dimlen.z]+=-p.w;
                  }
  #ifdef USE_ATOMIC
               }else{
                  // ifndef CUDA_NO_SM_11_ATOMIC_INTRINSICS
		  atomicadd(& field[idx1dold+tshift*gcfg->dimlen.z], weight);
		  if(mediaid==0 && (isdet & 1)==0 &&gcfg->issaveref)
		      atomicadd(& field[idx1d+tshift*gcfg->dimlen.z],-p.w);
                  GPUDEBUG(("atomic write to [%d] %e, w=%f\n",idx1dold,weight,p.w));
               }
  #endif
              }
#endif
	     }
	     w0=p.w;
	     Lmove=0.f;
             //f.tnext+=gcfg->minaccumtime*prop.n; // fluence is a temporal-integration, unit=s
	  }
	  
	  // launch new photon when exceed time window or moving from non-zero voxel to zero voxel without reflection

          if((mediaid==0 && (!gcfg->doreflect || (gcfg->doreflect && n1==gproperty[mediaid].w))) || f.t>gcfg->twin1){
              GPUDEBUG(("direct relaunch at idx=[%d] mediaid=[%d], ref=[%d]\n",idx1d,mediaid,gcfg->doreflect));
	      if(launchnewphoton<mcxsource>(&p,v,&f,&rv,&prop,&idx1d,&mediaid,&w0,&Lmove,(mediaidold & DET_MASK),ppath,
	          &energyloss,&energylaunched,n_det,detectedphoton,t,photonseed,media,srcpattern,idx,(RandType*)n_seed,seeddata,gdebugdata,gprogress))
                   break;
              isdet=mediaid & DET_MASK;
              mediaid &= MED_MASK;
	      continue;
	  }

          /*Russian Roulette*/

          if(p.w < gcfg->minenergy){
                if(rand_do_roulette(t)*ROULETTE_SIZE<=1.f)
                   p.w*=ROULETTE_SIZE;
                else{
                   GPUDEBUG(("relaunch after Russian roulette at idx=[%d] mediaid=[%d], ref=[%d]\n",idx1d,mediaid,gcfg->doreflect));
                   if(launchnewphoton<mcxsource>(&p,v,&f,&rv,&prop,&idx1d,&mediaid,&w0,&Lmove,(mediaidold & DET_MASK),ppath,
	                &energyloss,&energylaunched,n_det,detectedphoton,t,photonseed,media,srcpattern,idx,(RandType*)n_seed,seeddata,gdebugdata,gprogress))
                        break;
                   isdet=mediaid & DET_MASK;
                   mediaid &= MED_MASK;
                   continue;
               }
          }

          // do boundary reflection/transmission

	  if(gcfg->doreflect && n1!=gproperty[mediaid].w){
	          float Rtotal=1.f;
	          float cphi,sphi,stheta,ctheta,tmp0,tmp1;

                  *((float4*)(&prop))=gproperty[mediaid]; // optical property across the interface

                  tmp0=n1*n1;
                  tmp1=prop.n*prop.n;
		  cphi=fabs( (flipdir==0) ? v->x : (flipdir==1 ? v->y : v->z)); // cos(si)
		  sphi=1.f-cphi*cphi;            // sin(si)^2

                  len=1.f-tmp0/tmp1*sphi;   //1-[n1/n2*sin(si)]^2 = cos(ti)^2
	          GPUDEBUG(("ref total ref=%f\n",len));

                  if(len>0.f) { // if no total internal reflection
                	ctheta=tmp0*cphi*cphi+tmp1*len;
                	stheta=2.f*n1*prop.n*cphi*sqrtf(len);
                	Rtotal=(ctheta-stheta)/(ctheta+stheta);
       	       		ctheta=tmp1*cphi*cphi+tmp0*len;
       	       		Rtotal=(Rtotal+(ctheta-stheta)/(ctheta+stheta))*0.5f;
	        	GPUDEBUG(("Rtotal=%f\n",Rtotal));
                  } // else, total internal reflection
	          if(Rtotal<1.f && rand_next_reflect(t)>Rtotal){ // do transmission
                        if(mediaid==0){ // transmission to external boundary
                            GPUDEBUG(("transmit to air, relaunch\n"));
		    	    if(launchnewphoton<mcxsource>(&p,v,&f,&rv,&prop,&idx1d,&mediaid,&w0,&Lmove,(mediaidold & DET_MASK),
			        ppath,&energyloss,&energylaunched,n_det,detectedphoton,t,photonseed,
				media,srcpattern,idx,(RandType*)n_seed,seeddata,gdebugdata,gprogress))
                                break;
                            isdet=mediaid & DET_MASK;
                            mediaid &= MED_MASK;
			    continue;
			}
	                GPUDEBUG(("do transmission\n"));
			transmit(v,n1,prop.n,flipdir);
                        rv=float3(__fdividef(1.f,v->x),__fdividef(1.f,v->y),__fdividef(1.f,v->z));
		  }else{ //do reflection
	                GPUDEBUG(("ref faceid=%d p=[%f %f %f] v_old=[%f %f %f]\n",flipdir,p.x,p.y,p.z,v->x,v->y,v->z));
			(flipdir==0) ? (v->x=-v->x) : ((flipdir==1) ? (v->y=-v->y) : (v->z=-v->z)) ;
                        rv=float3(__fdividef(1.f,v->x),__fdividef(1.f,v->y),__fdividef(1.f,v->z));
			(flipdir==0) ?
        		    (p.x=mcx_nextafterf(__float2int_rn(p.x), (v->x > 0.f)-(v->x < 0.f))) :
			    ((flipdir==1) ? 
				(p.y=mcx_nextafterf(__float2int_rn(p.y), (v->x > 0.f)-(v->x < 0.f))) :
				(p.z=mcx_nextafterf(__float2int_rn(p.z), (v->x > 0.f)-(v->x < 0.f))) );
	                GPUDEBUG(("ref p_new=[%f %f %f] v_new=[%f %f %f]\n",p.x,p.y,p.z,v->x,v->y,v->z));
                	idx1d=idx1dold;
		 	mediaid=(media[idx1d] & MED_MASK);
        	  	*((float4*)(&prop))=gproperty[mediaid];
                  	n1=prop.n;
		  }
	  }
     }
     // cachebox saves the total absorbed energy of all time in the sphere r<sradius.
     // in non-atomic mode, cachebox is more accurate than saving to the grid
     // as it is not influenced by race conditions.
     // now I borrow f.tnext to pass this value back
#ifdef  USE_CACHEBOX
     if(gcfg->skipradius2>EPS){
     	f.tnext=0.f;
        savecache(field,cachebox);
     }
#else
     f.tnext=accumweight;
#endif

     genergy[idx<<1]=energyloss;
     genergy[(idx<<1)+1]=energylaunched;

#ifdef TEST_RACING
     n_seed[idx]=cc;
#endif
     n_pos[idx]=*((float4*)(&p));
     n_dir[idx]=*((float4*)(v));
     n_len[idx]=*((float4*)(&f));
}

/**
   assert cuda memory allocation result
*/
void mcx_cu_assess(cudaError_t cuerr,const char *file, const int linenum){
     if(cuerr!=cudaSuccess){
         mcx_error(-(int)cuerr,(char *)cudaGetErrorString(cuerr),file,linenum);
     }
}

/**
  obtain GPU core number per MP, this replaces 
  ConvertSMVer2Cores() in libcudautils to avoid 
  extra dependency.
*/

int mcx_corecount(int v1, int v2){
     int v=v1*10+v2;
     if(v<20)      return 8;
     else if(v<21) return 32;
     else if(v<30) return 48;
     else if(v<50) return 192;
     else          return 128;
}

/**
  obtain GPU core number per MP, this replaces 
  ConvertSMVer2Cores() in libcudautils to avoid 
  extra dependency.
*/

int mcx_smxblock(int v1, int v2){
     int v=v1*10+v2;
     if(v<30)      return 8;
     else if(v<50) return 16;
     else          return 32;
}

/**
  query GPU info and set active GPU
*/
int mcx_list_gpu(Config *cfg, GPUInfo **info){

#if __DEVICE_EMULATION__
    return 1;
#else
    int dev;
    int deviceCount,activedev=0;

    cudaGetDeviceCount(&deviceCount);
    if (deviceCount == 0){
        MCX_FPRINTF(stderr,"No CUDA-capable GPU device found\n");
        return 0;
    }
    *info=(GPUInfo *)calloc(deviceCount,sizeof(GPUInfo));
    if (cfg->gpuid && cfg->gpuid > deviceCount){
        MCX_FPRINTF(stderr,"Specified GPU ID is out of range\n");
        return 0;
    }
    // scan from the first device
    for (dev = 0; dev<deviceCount; dev++) {
        cudaDeviceProp dp;
        CUDA_ASSERT(cudaGetDeviceProperties(&dp, dev));

	if(cfg->isgpuinfo==3)
	   activedev++;
        else if(cfg->deviceid[dev]=='1'){
           cfg->deviceid[dev]='\0';
           cfg->deviceid[activedev]=dev+1;
           activedev++;
        }
        strncpy((*info)[dev].name,dp.name,MAX_SESSION_LENGTH);
        (*info)[dev].id=dev+1;
	(*info)[dev].devcount=deviceCount;
	(*info)[dev].major=dp.major;
	(*info)[dev].minor=dp.minor;
	(*info)[dev].globalmem=dp.totalGlobalMem;
	(*info)[dev].constmem=dp.totalConstMem;
	(*info)[dev].sharedmem=dp.sharedMemPerBlock;
	(*info)[dev].regcount=dp.regsPerBlock;
	(*info)[dev].clock=dp.clockRate;
	(*info)[dev].sm=dp.multiProcessorCount;
	(*info)[dev].core=dp.multiProcessorCount*mcx_corecount(dp.major,dp.minor);
	(*info)[dev].maxmpthread=dp.maxThreadsPerMultiProcessor;
        (*info)[dev].maxgate=cfg->maxgate;
        (*info)[dev].autoblock=(*info)[dev].maxmpthread / mcx_smxblock(dp.major,dp.minor);
        (*info)[dev].autothread=(*info)[dev].autoblock * mcx_smxblock(dp.major,dp.minor) * (*info)[dev].sm;

        if (strncmp(dp.name, "Device Emulation", 16)) {
	  if(cfg->isgpuinfo){
	    MCX_FPRINTF(stdout,"=============================   GPU Infomation  ================================\n");
	    MCX_FPRINTF(stdout,"Device %d of %d:\t\t%s\n",(*info)[dev].id,(*info)[dev].devcount,(*info)[dev].name);
	    MCX_FPRINTF(stdout,"Compute Capability:\t%u.%u\n",(*info)[dev].major,(*info)[dev].minor);
	    MCX_FPRINTF(stdout,"Global Memory:\t\t%u B\nConstant Memory:\t%u B\n\
Shared Memory:\t\t%u B\nRegisters:\t\t%u\nClock Speed:\t\t%.2f GHz\n",
               (unsigned int)(*info)[dev].globalmem,(unsigned int)(*info)[dev].constmem,
               (unsigned int)(*info)[dev].sharedmem,(unsigned int)(*info)[dev].regcount,(*info)[dev].clock*1e-6f);
	  #if CUDART_VERSION >= 2000
	       MCX_FPRINTF(stdout,"Number of MPs:\t\t%u\nNumber of Cores:\t%u\n",
	          (*info)[dev].sm,(*info)[dev].core);
	  #endif
            MCX_FPRINTF(stdout,"SMX count:\t\t%u\n", (*info)[dev].sm);
	  }
	}
    }
    if(cfg->isgpuinfo==2 && cfg->parentid==mpStandalone){ //list GPU info only
          exit(0);
    }
#ifdef USE_MT_RAND
    if(cfg->nblocksize>N-M){
        mcx_error(-1,"block size can not be larger than 227 when using MT19937 RNG",__FILE__,__LINE__);
    }
#endif

    if(activedev<MAX_DEVICE)
        cfg->deviceid[activedev]='\0';

    return activedev;
#endif
}


/**
   host code for MCX kernels
*/
void mcx_run_simulation(Config *cfg,GPUInfo *gpu){

     int i,iter;
     float  minstep=1.f; //MIN(MIN(cfg->steps.x,cfg->steps.y),cfg->steps.z);
     float4 p0=float4(cfg->srcpos.x,cfg->srcpos.y,cfg->srcpos.z,1.f);
     float4 c0=cfg->srcdir;
     float3 maxidx=float3(cfg->dim.x,cfg->dim.y,cfg->dim.z);
     float *energy;
     int timegate=0, totalgates, gpuid, gpuphoton=0,threadid=0;

     unsigned int photoncount=0,printnum;
     unsigned int tic,tic0,tic1,toc=0,fieldlen,debuglen=MCX_DEBUG_REC_LEN;
     uint3 cp0=cfg->crop0,cp1=cfg->crop1;
     uint2 cachebox;
     uint3 dimlen;
     float Vvox,fullload=0.f;

     dim3 mcgrid, mcblock;
     dim3 clgrid, clblock;

     int dimxyz=cfg->dim.x*cfg->dim.y*cfg->dim.z;
     
     uchar  *media=(uchar *)(cfg->vol);
     float  *field;
     float4 *Ppos,*Pdir,*Plen,*Plen0;
     uint   *Pseed;
     float  *Pdet;
     RandType *seeddata=NULL;
     uint    detected=0,sharedbuf=0;

     volatile int *progress, *gprogress;
#ifndef WIN32
     cudaEvent_t updateprogress;
#endif

     uchar *gmedia;
     float4 *gPpos,*gPdir,*gPlen;
     uint   *gPseed,*gdetected;
     float  *gPdet,*gsrcpattern,*gfield,*genergy,*greplayw,*greplaytof,*gdebugdata;
     RandType *gseeddata=NULL;
     int detreclen=cfg->medianum+1+(cfg->issaveexit>0)*6;
     unsigned int is2d=(cfg->dim.x==1 ? 1 : (cfg->dim.y==1 ? 2 : (cfg->dim.z==1 ? 3 : 0)));
     MCXParam param={cfg->steps,minstep,0,0,cfg->tend,R_C0*cfg->unitinmm,
                     (uint)cfg->issave2pt,(uint)cfg->isreflect,(uint)cfg->isrefint,(uint)cfg->issavedet,1.f/cfg->tstep,
		     p0,c0,maxidx,uint3(0,0,0),cp0,cp1,uint2(0,0),cfg->minenergy,
                     cfg->sradius*cfg->sradius,minstep*R_C0*cfg->unitinmm,cfg->srctype,
		     cfg->srcparam1,cfg->srcparam2,cfg->voidtime,cfg->maxdetphoton,
		     cfg->medianum-1,cfg->detnum,0,0,cfg->reseedlimit,ABS(cfg->sradius+2.f)<EPS /*isatomic*/,
		     (uint)cfg->maxvoidstep,cfg->issaveseed>0,cfg->issaveexit>0,cfg->issaveref>0,
		     cfg->maxdetphoton*detreclen,cfg->seed,(uint)cfg->outputtype,0,0,cfg->faststep,
		     cfg->debuglevel,(uint)cfg->maxjumpdebug,cfg->gscatter,is2d};
     if(param.isatomic)
         param.skipradius2=0.f;

#ifdef _OPENMP
     threadid=omp_get_thread_num();
#endif
     if(threadid<MAX_DEVICE && cfg->deviceid[threadid]=='\0')
           return;

     gpuid=cfg->deviceid[threadid]-1;
     CUDA_ASSERT(cudaSetDevice(gpuid));

     if(gpu[gpuid].maxgate==0 && dimxyz>0){
         int needmem=dimxyz+cfg->nthread*sizeof(float4)*4+sizeof(float)*cfg->maxdetphoton*detreclen+10*1024*1024; /*keep 10M for other things*/
         gpu[gpuid].maxgate=(gpu[gpuid].globalmem-needmem)/(cfg->dim.x*cfg->dim.y*cfg->dim.z);
         gpu[gpuid].maxgate=MIN(((cfg->tend-cfg->tstart)/cfg->tstep+0.5),gpu[gpuid].maxgate);     
     }
     /*only allow the master thread to modify cfg, others are read-only*/
#pragma omp master
{
     if(cfg->exportfield==NULL)
         cfg->exportfield=(float *)calloc(sizeof(float)*cfg->dim.x*cfg->dim.y*cfg->dim.z,gpu[gpuid].maxgate*2);
     if(cfg->exportdetected==NULL)
         cfg->exportdetected=(float*)malloc(detreclen*cfg->maxdetphoton*sizeof(float));
     if(cfg->issaveseed && cfg->seeddata==NULL)
         cfg->seeddata=malloc(cfg->maxdetphoton*sizeof(RandType)*RAND_BUF_LEN);
     cfg->detectedcount=0;
     cfg->his.detected=0;
     cfg->energytot=0.f;
     cfg->energyabs=0.f;
     cfg->energyesc=0.f;
     cfg->runtime=0;
}
#pragma omp barrier

     if(is2d){
         float *vec=&(param.c0.x);
         if(ABS(vec[is2d-1])>EPS)
             mcx_error(-1,"input domain is 2D, the initial direction can not have non-zero value in the singular dimension",__FILE__,__LINE__);
     }
     if(!cfg->autopilot){
	gpu[gpuid].autothread=cfg->nthread;
	gpu[gpuid].autoblock=cfg->nblocksize;
	gpu[gpuid].maxgate=cfg->maxgate;
     }
     if(gpu[gpuid].autothread%gpu[gpuid].autoblock)
     	gpu[gpuid].autothread=(gpu[gpuid].autothread/gpu[gpuid].autoblock)*gpu[gpuid].autoblock;

     if(cfg->respin>1){
         field=(float *)calloc(sizeof(float)*dimxyz,gpu[gpuid].maxgate*2);
     }else{
         field=(float *)calloc(sizeof(float)*dimxyz,gpu[gpuid].maxgate); //the second half will be used to accumulate
     }

#pragma omp master
{
     fullload=0.f;
     for(i=0;cfg->deviceid[i];i++)
        fullload+=cfg->workload[i];

     if(fullload<EPS){
        for(i=0;cfg->deviceid[i];i++)
            cfg->workload[i]=gpu[cfg->deviceid[i]-1].core;
     }
}
#pragma omp barrier

     fullload=0.f;
     for(i=0;cfg->deviceid[i];i++)
        if(cfg->workload[i]>0.f)
            fullload+=cfg->workload[i];
        else
            mcx_error(-1,"workload was unspecified for an active device",__FILE__,__LINE__);

     gpuphoton=(double)cfg->nphoton*cfg->workload[threadid]/fullload;

     if(gpuphoton==0)
        return;

     param.threadphoton=gpuphoton/gpu[gpuid].autothread/cfg->respin;
     param.oddphotons=gpuphoton/cfg->respin-param.threadphoton*gpu[gpuid].autothread;
     totalgates=(int)((cfg->tend-cfg->tstart)/cfg->tstep+0.5);
#pragma omp master
     if(totalgates>gpu[gpuid].maxgate && cfg->isnormalized){
         MCX_FPRINTF(stderr,"WARNING: GPU memory can not hold all time gates, disabling normalization to allow multiple runs\n");
         cfg->isnormalized=0;
     }
#pragma omp barrier

     fieldlen=dimxyz*gpu[gpuid].maxgate;

     mcgrid.x=gpu[gpuid].autothread/gpu[gpuid].autoblock;
     mcblock.x=gpu[gpuid].autoblock;

     clgrid.x=cfg->dim.x;
     clgrid.y=cfg->dim.y;
     clblock.x=cfg->dim.z;

     if(cfg->debuglevel & MCX_DEBUG_RNG){
#pragma omp master
{
           param.twin0=cfg->tstart;
           param.twin1=cfg->tend;
           Pseed=(uint*)malloc(sizeof(RandType)*RAND_BUF_LEN);
           for (i=0; i<(int)((sizeof(RandType)>>2)*RAND_BUF_LEN); i++)
		Pseed[i]=rand();
           CUDA_ASSERT(cudaMalloc((void **) &gPseed, sizeof(RandType)*RAND_BUF_LEN));
	   CUDA_ASSERT(cudaMemcpy(gPseed, Pseed, sizeof(RandType)*RAND_BUF_LEN,  cudaMemcpyHostToDevice));
           CUDA_ASSERT(cudaMalloc((void **) &gfield, sizeof(float)*fieldlen));
           CUDA_ASSERT(cudaMemset(gfield,0,sizeof(float)*fieldlen)); // cost about 1 ms
           CUDA_ASSERT(cudaMemcpyToSymbol(gcfg,   &param, sizeof(MCXParam), 0, cudaMemcpyHostToDevice));

           tic=StartTimer();
           MCX_FPRINTF(cfg->flog,"generating %d random numbers ... \t",fieldlen); fflush(cfg->flog);
           mcx_test_rng<<<1,1>>>(gfield,gPseed);
           tic1=GetTimeMillis();
           MCX_FPRINTF(cfg->flog,"kernel complete:  \t%d ms\nretrieving random numbers ... \t",tic1-tic);
           CUDA_ASSERT(cudaGetLastError());

           CUDA_ASSERT(cudaMemcpy(field, gfield,sizeof(float)*dimxyz*gpu[gpuid].maxgate,cudaMemcpyDeviceToHost));
           MCX_FPRINTF(cfg->flog,"transfer complete:\t%d ms\n\n",GetTimeMillis()-tic);  fflush(cfg->flog);
	   if(cfg->exportfield)
	       memcpy(cfg->exportfield,field,fieldlen*sizeof(float));
	   if(cfg->issave2pt && cfg->parentid==mpStandalone){
               MCX_FPRINTF(cfg->flog,"saving data to file ...\t");
	       mcx_savedata(field,fieldlen,timegate>0,"mc2",cfg);
               MCX_FPRINTF(cfg->flog,"saving data complete : %d ms\n\n",GetTimeMillis()-tic);
               fflush(cfg->flog);
           }
	   CUDA_ASSERT(cudaFree(gfield));
	   CUDA_ASSERT(cudaFree(gPseed));
	   free(field);
	   free(Pseed);

           CUDA_ASSERT(cudaDeviceReset());
}
#pragma omp barrier

	   return;
     }

     Ppos=(float4*)malloc(sizeof(float4)*gpu[gpuid].autothread);
     Pdir=(float4*)malloc(sizeof(float4)*gpu[gpuid].autothread);
     Plen=(float4*)malloc(sizeof(float4)*gpu[gpuid].autothread);
     Plen0=(float4*)malloc(sizeof(float4)*gpu[gpuid].autothread);
     energy=(float*)calloc(gpu[gpuid].autothread<<1,sizeof(float));
     Pdet=(float*)calloc(cfg->maxdetphoton,sizeof(float)*(detreclen));
     if(cfg->seed!=SEED_FROM_FILE)
         Pseed=(uint*)malloc(sizeof(RandType)*gpu[gpuid].autothread*RAND_BUF_LEN);
     else
         Pseed=(uint*)malloc(sizeof(RandType)*cfg->nphoton*RAND_BUF_LEN);

     CUDA_ASSERT(cudaMalloc((void **) &gmedia, sizeof(uchar)*cfg->mediabyte*(dimxyz)));
     //CUDA_ASSERT(cudaBindTexture(0, texmedia, gmedia));
     CUDA_ASSERT(cudaMalloc((void **) &gfield, sizeof(float)*fieldlen));
     CUDA_ASSERT(cudaMalloc((void **) &gPpos, sizeof(float4)*gpu[gpuid].autothread));
     CUDA_ASSERT(cudaMalloc((void **) &gPdir, sizeof(float4)*gpu[gpuid].autothread));
     CUDA_ASSERT(cudaMalloc((void **) &gPlen, sizeof(float4)*gpu[gpuid].autothread));
     CUDA_ASSERT(cudaMalloc((void **) &gPdet, sizeof(float)*cfg->maxdetphoton*(detreclen)));
     CUDA_ASSERT(cudaMalloc((void **) &gdetected, sizeof(uint)));
     CUDA_ASSERT(cudaMalloc((void **) &genergy, sizeof(float)*(gpu[gpuid].autothread<<1)));

     CUDA_ASSERT(cudaHostAlloc((void **)&progress, sizeof(int), cudaHostAllocMapped));
     CUDA_ASSERT(cudaHostGetDevicePointer((int **)&gprogress, (int *)progress, 0));
     *progress = 0;

     if(cfg->debuglevel & MCX_DEBUG_MOVE){
         CUDA_ASSERT(cudaMalloc((void **) &gdebugdata, sizeof(float)*(debuglen*cfg->maxjumpdebug)));
     }
     if(cfg->issaveseed){
         seeddata=(RandType*)malloc(sizeof(RandType)*cfg->maxdetphoton*RAND_BUF_LEN);
	 CUDA_ASSERT(cudaMalloc((void **) &gseeddata, sizeof(RandType)*cfg->maxdetphoton*RAND_BUF_LEN));
     }
     if(cfg->seed==SEED_FROM_FILE){
         CUDA_ASSERT(cudaMalloc((void **) &gPseed, sizeof(RandType)*cfg->nphoton*RAND_BUF_LEN));
	 CUDA_ASSERT(cudaMemcpy(gPseed,cfg->replay.seed,sizeof(RandType)*cfg->nphoton*RAND_BUF_LEN, cudaMemcpyHostToDevice));
	 if(cfg->replay.weight){
	     CUDA_ASSERT(cudaMalloc((void **) &greplayw, sizeof(float)*cfg->nphoton));
	     CUDA_ASSERT(cudaMemcpy(greplayw,cfg->replay.weight,sizeof(float)*cfg->nphoton, cudaMemcpyHostToDevice));
	 }
         if(cfg->replay.tof){
	     CUDA_ASSERT(cudaMalloc((void **) &greplaytof, sizeof(float)*cfg->nphoton));
	     CUDA_ASSERT(cudaMemcpy(greplaytof,cfg->replay.tof,sizeof(float)*cfg->nphoton, cudaMemcpyHostToDevice));
	 }
     }else
         CUDA_ASSERT(cudaMalloc((void **) &gPseed, sizeof(RandType)*gpu[gpuid].autothread*RAND_BUF_LEN));

     if(cfg->srctype==MCX_SRC_PATTERN)
         CUDA_ASSERT(cudaMalloc((void **) &gsrcpattern, sizeof(float)*(int)(cfg->srcparam1.w*cfg->srcparam2.w)));

#ifndef SAVE_DETECTORS
#pragma omp master
     if(cfg->issavedet){
           MCX_FPRINTF(stderr,"WARNING: this MCX binary can not save partial path, please use mcx_det or mcx_det_cached\n");
           cfg->issavedet=0;
     }
#pragma omp barrier
#endif

     /*volume is assumbed to be col-major*/
     cachebox.x=(cp1.x-cp0.x+1);
     cachebox.y=(cp1.y-cp0.y+1)*(cp1.x-cp0.x+1);
     dimlen.x=cfg->dim.x;
     dimlen.y=cfg->dim.y*cfg->dim.x;

     dimlen.z=cfg->dim.x*cfg->dim.y*cfg->dim.z;

     param.dimlen=dimlen;
     param.cachebox=cachebox;
     if(p0.x<0.f || p0.y<0.f || p0.z<0.f || p0.x>=cfg->dim.x || p0.y>=cfg->dim.y || p0.z>=cfg->dim.z){
         param.idx1dorig=0;
         param.mediaidorig=0;
     }else{
         param.idx1dorig=(int(floorf(p0.z))*dimlen.y+int(floorf(p0.y))*dimlen.x+int(floorf(p0.x)));
         param.mediaidorig=(cfg->vol[param.idx1dorig] & MED_MASK);
     }

     Vvox=cfg->steps.x*cfg->steps.y*cfg->steps.z; /*Vvox: voxel volume in mm^3*/

     if(cfg->seed>0)
     	srand(cfg->seed+threadid);
     else
        srand(time(0));

     for (i=0; i<gpu[gpuid].autothread; i++) {
	   Ppos[i]=p0;  // initial position
           Pdir[i]=c0;
           Plen[i]=float4(0.f,0.f,param.minaccumtime,0.f);
     }
     tic=StartTimer();
#pragma omp master
{
     mcx_printheader(cfg);

#ifdef MCX_TARGET_NAME
     MCX_FPRINTF(cfg->flog,"- variant name: [%s] compiled for GPU Capability [%d] with CUDA [%d]\n",
         "Fermi",MCX_CUDA_ARCH,CUDART_VERSION);
#else
     MCX_FPRINTF(cfg->flog,"- code name: [Vanilla MCX] compiled for GPU Capacity [%d] with CUDA [%d]\n",
         MCX_CUDA_ARCH,CUDART_VERSION);
#endif
     MCX_FPRINTF(cfg->flog,"- compiled with: RNG [%s] with Seed Length [%d]\n",MCX_RNG_NAME,(int)(sizeof(RandType)>>2)*RAND_BUF_LEN);
#ifdef SAVE_DETECTORS
     MCX_FPRINTF(cfg->flog,"- this version CAN save photons at the detectors\n\n");
#else
     MCX_FPRINTF(cfg->flog,"- this version CAN NOT save photons at the detectors\n\n");
#endif
     fflush(cfg->flog);
}
#pragma omp barrier

     MCX_FPRINTF(cfg->flog,"\nGPU=%d (%s) threadph=%d extra=%d np=%d nthread=%d maxgate=%d repetition=%d\n",gpuid+1,gpu[gpuid].name,param.threadphoton,param.oddphotons,
           gpuphoton,gpu[gpuid].autothread,gpu[gpuid].maxgate,cfg->respin);
     MCX_FPRINTF(cfg->flog,"initializing streams ...\t");
     fflush(cfg->flog);

<<<<<<< HEAD
     mcx_flush(cfg);

     CUDA_ASSERT(cudaMemcpy(gmedia, media, sizeof(uchar) *dimxyz, cudaMemcpyHostToDevice));
=======
     CUDA_ASSERT(cudaMemcpy(gmedia, media, sizeof(uchar)*cfg->mediabyte*dimxyz, cudaMemcpyHostToDevice));
>>>>>>> 97369993
     CUDA_ASSERT(cudaMemcpy(genergy,energy,sizeof(float) *(gpu[gpuid].autothread<<1), cudaMemcpyHostToDevice));
     if(cfg->srcpattern)
         CUDA_ASSERT(cudaMemcpy(gsrcpattern,cfg->srcpattern,sizeof(float)*(int)(cfg->srcparam1.w*cfg->srcparam2.w), cudaMemcpyHostToDevice));

     CUDA_ASSERT(cudaMemcpyToSymbol(gproperty, cfg->prop,  cfg->medianum*sizeof(Medium), 0, cudaMemcpyHostToDevice));
     CUDA_ASSERT(cudaMemcpyToSymbol(gdetpos, cfg->detpos,  cfg->detnum*sizeof(float4), 0, cudaMemcpyHostToDevice));

     MCX_FPRINTF(cfg->flog,"init complete : %d ms\n",GetTimeMillis()-tic);

     /*
         if one has to simulate a lot of time gates, using the GPU global memory
	 requires extra caution. If the total global memory is bigger than the total
	 memory to save all the snapshots, i.e. size(field)*(tend-tstart)/tstep, one
	 simply sets gpu[gpuid].maxgate to the total gate number; this will run GPU kernel
	 once. If the required memory is bigger than the video memory, set gpu[gpuid].maxgate
	 to a number which fits, and the snapshot will be saved with an increment of 
	 gpu[gpuid].maxgate snapshots. In this case, the later simulations will restart from
	 photon launching and exhibit redundancies.

	 The calculation of the energy conservation will only reflect the last simulation.
     */
     sharedbuf=gpu[gpuid].autoblock*(sizeof(RandType)*RAND_BUF_LEN+sizeof(MCXdir));
#ifdef  USE_CACHEBOX
     if(cfg->sradius>EPS || ABS(cfg->sradius+1.f)<EPS)
        sharedbuf+=sizeof(float)*((cp1.x-cp0.x+1)*(cp1.y-cp0.y+1)*(cp1.z-cp0.z+1));
#endif
     if(cfg->issavedet)
        sharedbuf+=gpu[gpuid].autoblock*sizeof(float)*(cfg->medianum-1);
#ifdef USE_MT_RAND
     sharedbuf+=(N+2)*sizeof(uint); // MT RNG uses N+2 uint in the shared memory
#endif

     MCX_FPRINTF(cfg->flog,"requesting %d bytes of shared memory\n",sharedbuf);

     //simulate for all time-gates in maxgate groups per run
     for(timegate=0;timegate<totalgates;timegate+=gpu[gpuid].maxgate){

       param.twin0=cfg->tstart+cfg->tstep*timegate;
       param.twin1=param.twin0+cfg->tstep*gpu[gpuid].maxgate;
       CUDA_ASSERT(cudaMemcpyToSymbol(gcfg,   &param,     sizeof(MCXParam), 0, cudaMemcpyHostToDevice));

       MCX_FPRINTF(cfg->flog,"lauching MCX simulation for time window [%.2ens %.2ens] ...\n"
           ,param.twin0*1e9,param.twin1*1e9);

       //total number of repetition for the simulations, results will be accumulated to field
       for(iter=0;iter<(int)cfg->respin;iter++){
           CUDA_ASSERT(cudaMemset(gfield,0,sizeof(float)*fieldlen)); // cost about 1 ms
           CUDA_ASSERT(cudaMemset(gPdet,0,sizeof(float)*cfg->maxdetphoton*(detreclen)));
           if(cfg->issaveseed)
	       CUDA_ASSERT(cudaMemset(gseeddata,0,sizeof(RandType)*cfg->maxdetphoton*RAND_BUF_LEN));
           CUDA_ASSERT(cudaMemset(gdetected,0,sizeof(float)));
           if(cfg->debuglevel & MCX_DEBUG_MOVE){
	       uint jumpcount=0;
               CUDA_ASSERT(cudaMemcpyToSymbol(gjumpdebug, &jumpcount, sizeof(uint), 0, cudaMemcpyHostToDevice));
           }
 	   CUDA_ASSERT(cudaMemcpy(gPpos,  Ppos,  sizeof(float4)*gpu[gpuid].autothread,  cudaMemcpyHostToDevice));
	   CUDA_ASSERT(cudaMemcpy(gPdir,  Pdir,  sizeof(float4)*gpu[gpuid].autothread,  cudaMemcpyHostToDevice));
	   CUDA_ASSERT(cudaMemcpy(gPlen,  Plen,  sizeof(float4)*gpu[gpuid].autothread,  cudaMemcpyHostToDevice));

           if(cfg->seed!=SEED_FROM_FILE){
             for (i=0; i<gpu[gpuid].autothread*((int)(sizeof(RandType))>>2)*RAND_BUF_LEN; i++)
               Pseed[i]=rand();
	     CUDA_ASSERT(cudaMemcpy(gPseed, Pseed, sizeof(RandType)*gpu[gpuid].autothread*RAND_BUF_LEN,  cudaMemcpyHostToDevice));
           }
           tic0=GetTimeMillis();
#ifndef WIN32
#pragma omp master
{
           if(cfg->debuglevel & MCX_DEBUG_PROGRESS)
               CUDA_ASSERT(cudaEventCreate(&updateprogress));
}
#endif
           MCX_FPRINTF(cfg->flog,"simulation run#%2d ... \n",iter+1); fflush(cfg->flog);
           mcx_flush(cfg);

	   switch(cfg->srctype) {
		case(MCX_SRC_PENCIL): mcx_main_loop<MCX_SRC_PENCIL> <<<mcgrid,mcblock,sharedbuf>>>(gmedia,gfield,genergy,gPseed,gPpos,gPdir,gPlen,gPdet,gdetected,gsrcpattern,greplayw,greplaytof,gseeddata,gdebugdata,gprogress); break;
		case(MCX_SRC_ISOTROPIC): mcx_main_loop<MCX_SRC_ISOTROPIC> <<<mcgrid,mcblock,sharedbuf>>>(gmedia,gfield,genergy,gPseed,gPpos,gPdir,gPlen,gPdet,gdetected,gsrcpattern,greplayw,greplaytof,gseeddata,gdebugdata,gprogress); break;
		case(MCX_SRC_CONE): mcx_main_loop<MCX_SRC_CONE> <<<mcgrid,mcblock,sharedbuf>>>(gmedia,gfield,genergy,gPseed,gPpos,gPdir,gPlen,gPdet,gdetected,gsrcpattern,greplayw,greplaytof,gseeddata,gdebugdata,gprogress); break;
		case(MCX_SRC_GAUSSIAN): mcx_main_loop<MCX_SRC_GAUSSIAN> <<<mcgrid,mcblock,sharedbuf>>>(gmedia,gfield,genergy,gPseed,gPpos,gPdir,gPlen,gPdet,gdetected,gsrcpattern,greplayw,greplaytof,gseeddata,gdebugdata,gprogress); break;
		case(MCX_SRC_PLANAR): mcx_main_loop<MCX_SRC_PLANAR> <<<mcgrid,mcblock,sharedbuf>>>(gmedia,gfield,genergy,gPseed,gPpos,gPdir,gPlen,gPdet,gdetected,gsrcpattern,greplayw,greplaytof,gseeddata,gdebugdata,gprogress); break;
		case(MCX_SRC_PATTERN): mcx_main_loop<MCX_SRC_PATTERN> <<<mcgrid,mcblock,sharedbuf>>>(gmedia,gfield,genergy,gPseed,gPpos,gPdir,gPlen,gPdet,gdetected,gsrcpattern,greplayw,greplaytof,gseeddata,gdebugdata,gprogress); break;
		case(MCX_SRC_FOURIER): mcx_main_loop<MCX_SRC_FOURIER> <<<mcgrid,mcblock,sharedbuf>>>(gmedia,gfield,genergy,gPseed,gPpos,gPdir,gPlen,gPdet,gdetected,gsrcpattern,greplayw,greplaytof,gseeddata,gdebugdata,gprogress); break;
		case(MCX_SRC_ARCSINE): mcx_main_loop<MCX_SRC_ARCSINE> <<<mcgrid,mcblock,sharedbuf>>>(gmedia,gfield,genergy,gPseed,gPpos,gPdir,gPlen,gPdet,gdetected,gsrcpattern,greplayw,greplaytof,gseeddata,gdebugdata,gprogress); break;
		case(MCX_SRC_DISK): mcx_main_loop<MCX_SRC_DISK> <<<mcgrid,mcblock,sharedbuf>>>(gmedia,gfield,genergy,gPseed,gPpos,gPdir,gPlen,gPdet,gdetected,gsrcpattern,greplayw,greplaytof,gseeddata,gdebugdata,gprogress); break;
		case(MCX_SRC_FOURIERX): mcx_main_loop<MCX_SRC_FOURIERX> <<<mcgrid,mcblock,sharedbuf>>>(gmedia,gfield,genergy,gPseed,gPpos,gPdir,gPlen,gPdet,gdetected,gsrcpattern,greplayw,greplaytof,gseeddata,gdebugdata,gprogress); break;
		case(MCX_SRC_FOURIERX2D): mcx_main_loop<MCX_SRC_FOURIERX2D> <<<mcgrid,mcblock,sharedbuf>>>(gmedia,gfield,genergy,gPseed,gPpos,gPdir,gPlen,gPdet,gdetected,gsrcpattern,greplayw,greplaytof,gseeddata,gdebugdata,gprogress); break;
		case(MCX_SRC_ZGAUSSIAN): mcx_main_loop<MCX_SRC_ZGAUSSIAN> <<<mcgrid,mcblock,sharedbuf>>>(gmedia,gfield,genergy,gPseed,gPpos,gPdir,gPlen,gPdet,gdetected,gsrcpattern,greplayw,greplaytof,gseeddata,gdebugdata,gprogress); break;
		case(MCX_SRC_LINE): mcx_main_loop<MCX_SRC_LINE> <<<mcgrid,mcblock,sharedbuf>>>(gmedia,gfield,genergy,gPseed,gPpos,gPdir,gPlen,gPdet,gdetected,gsrcpattern,greplayw,greplaytof,gseeddata,gdebugdata,gprogress); break;
		case(MCX_SRC_SLIT): mcx_main_loop<MCX_SRC_SLIT> <<<mcgrid,mcblock,sharedbuf>>>(gmedia,gfield,genergy,gPseed,gPpos,gPdir,gPlen,gPdet,gdetected,gsrcpattern,greplayw,greplaytof,gseeddata,gdebugdata,gprogress); break;
		case(MCX_SRC_PENCILARRAY): mcx_main_loop<MCX_SRC_PENCILARRAY> <<<mcgrid,mcblock,sharedbuf>>>(gmedia,gfield,genergy,gPseed,gPpos,gPdir,gPlen,gPdet,gdetected,gsrcpattern,greplayw,greplaytof,gseeddata,gdebugdata,gprogress); break;
	   }

#pragma omp master
{
           if((param.debuglevel & MCX_DEBUG_PROGRESS)){
	     int p0 = 0, ndone=-1;
#ifndef WIN32
             CUDA_ASSERT(cudaEventRecord(updateprogress));
#endif
	     mcx_progressbar(-0.f,cfg);
	     do{
#ifndef WIN32
               cudaEventQuery(updateprogress);
#endif
               ndone = *progress;
	       if (ndone > p0){
		  mcx_progressbar(ndone/(param.threadphoton*1.45f),cfg);
		  p0 = ndone;
	       }
               sleep_ms(100);
	     }while (p0 < (param.threadphoton*1.45f));
             mcx_progressbar(1.0f,cfg);
             MCX_FPRINTF(cfg->flog,"\n");
             *progress=0;
           }
}
           CUDA_ASSERT(cudaThreadSynchronize());
	   CUDA_ASSERT(cudaMemcpy(&detected, gdetected,sizeof(uint),cudaMemcpyDeviceToHost));
           tic1=GetTimeMillis();
	   toc+=tic1-tic0;
           MCX_FPRINTF(cfg->flog,"kernel complete:  \t%d ms\nretrieving fields ... \t",tic1-tic);
           CUDA_ASSERT(cudaGetLastError());

           CUDA_ASSERT(cudaMemcpy(Plen0,  gPlen,  sizeof(float4)*gpu[gpuid].autothread, cudaMemcpyDeviceToHost));
           for(i=0;i<gpu[gpuid].autothread;i++)
	      photoncount+=int(Plen0[i].w+0.5f);

           if(cfg->debuglevel & MCX_DEBUG_MOVE){
               uint debugrec=0;
	       CUDA_ASSERT(cudaMemcpyFromSymbol(&debugrec, gjumpdebug,sizeof(uint),0,cudaMemcpyDeviceToHost));
#pragma omp critical
{
	       if(debugrec>0){
                   debugrec=min(debugrec,cfg->maxjumpdebug);
	           cfg->exportdebugdata=(float*)realloc(cfg->exportdebugdata,(cfg->debugdatalen+debugrec)*debuglen*sizeof(float));
                   CUDA_ASSERT(cudaMemcpy(cfg->exportdebugdata+cfg->debugdatalen, gdebugdata,sizeof(float)*debuglen*debugrec,cudaMemcpyDeviceToHost));
                   cfg->debugdatalen+=debugrec;
	       }
}
           }
#ifdef SAVE_DETECTORS
           if(cfg->issavedet){
           	CUDA_ASSERT(cudaMemcpy(Pdet, gPdet,sizeof(float)*cfg->maxdetphoton*(detreclen),cudaMemcpyDeviceToHost));
	        CUDA_ASSERT(cudaGetLastError());
		if(cfg->issaveseed)
		    CUDA_ASSERT(cudaMemcpy(seeddata, gseeddata,sizeof(RandType)*cfg->maxdetphoton*RAND_BUF_LEN,cudaMemcpyDeviceToHost));
		if(detected>cfg->maxdetphoton){
			MCX_FPRINTF(cfg->flog,"WARNING: the detected photon (%d) \
is more than what your have specified (%d), please use the -H option to specify a greater number\t"
                           ,detected,cfg->maxdetphoton);
		}else{
			MCX_FPRINTF(cfg->flog,"detected %d photons, total: %d\t",detected,cfg->detectedcount+detected);
		}
#pragma omp atomic
                cfg->his.detected+=detected;
                detected=MIN(detected,cfg->maxdetphoton);
		if(cfg->exportdetected){
#pragma omp critical
{
                        cfg->exportdetected=(float*)realloc(cfg->exportdetected,(cfg->detectedcount+detected)*detreclen*sizeof(float));
			if(cfg->issaveseed && cfg->seeddata)
			    cfg->seeddata=(RandType*)realloc(cfg->seeddata,(cfg->detectedcount+detected)*sizeof(RandType)*RAND_BUF_LEN);
	                memcpy(cfg->exportdetected+cfg->detectedcount*(detreclen),Pdet,detected*(detreclen)*sizeof(float));
			if(cfg->issaveseed && cfg->seeddata)
			    memcpy(((RandType*)cfg->seeddata)+cfg->detectedcount*RAND_BUF_LEN,seeddata,detected*sizeof(RandType)*RAND_BUF_LEN);
                        cfg->detectedcount+=detected;
}
		}
	   }
#endif
           mcx_flush(cfg);

	   //handling the 2pt distributions
           if(cfg->issave2pt){
               CUDA_ASSERT(cudaMemcpy(field, gfield,sizeof(float) *dimxyz*gpu[gpuid].maxgate,cudaMemcpyDeviceToHost));
               MCX_FPRINTF(cfg->flog,"transfer complete:\t%d ms\n",GetTimeMillis()-tic);  fflush(cfg->flog);

               if(cfg->respin>1){
                   for(i=0;i<(int)fieldlen;i++)  //accumulate field, can be done in the GPU
                      field[fieldlen+i]+=field[i];
               }
           }
       } /*end of respin loop*/

#pragma omp critical
       if(cfg->runtime<toc)
           cfg->runtime=toc;

       if(cfg->respin>1)  //copy the accumulated fields back
           memcpy(field,field+fieldlen,sizeof(float)*fieldlen);

       if(cfg->isnormalized){
           CUDA_ASSERT(cudaMemcpy(energy,genergy,sizeof(float)*(gpu[gpuid].autothread<<1),cudaMemcpyDeviceToHost));
#pragma omp critical
{
           for(i=0;i<gpu[gpuid].autothread;i++){
               cfg->energyesc+=energy[i<<1];
       	       cfg->energytot+=energy[(i<<1)+1];
           }
	   for(i=0;i<gpu[gpuid].autothread;i++)
               cfg->energyabs+=Plen0[i].z;  // the accumulative absorpted energy near the source
}
       }
       MCX_FPRINTF(cfg->flog,"data normalization complete : %d ms\n",GetTimeMillis()-tic);

       if(cfg->exportfield){
	       for(i=0;i<(int)fieldlen;i++)
#pragma omp atomic
                  cfg->exportfield[i]+=field[i];
       }

       if(param.twin1<cfg->tend){
            CUDA_ASSERT(cudaMemset(genergy,0,sizeof(float)*(gpu[gpuid].autothread<<1)));
       }
     } /*end of time-gate group loop*/
#pragma omp barrier

     /*let the master thread to deal with the normalization and file IO*/
#pragma omp master
{
     if(cfg->isnormalized){
	   float scale=1.f;
           MCX_FPRINTF(cfg->flog,"normalizing raw data ...\t");
           cfg->energyabs+=cfg->energytot-cfg->energyesc;
           if(cfg->outputtype==otFlux || cfg->outputtype==otFluence){
               scale=1.f/(cfg->energytot*Vvox*cfg->tstep);
	       if(cfg->unitinmm!=1.f)
		   scale*=cfg->unitinmm; /* Vvox (in mm^3 already) * (Tstep) * (Eabsorp/U) */

               if(cfg->outputtype==otFluence)
		   scale*=cfg->tstep;
	   }else if(cfg->outputtype==otEnergy)
	       scale=1.f/cfg->energytot;
	   else if(cfg->outputtype==otJacobian || cfg->outputtype==otWP){
	       scale=0.f;
	       for(i=0;i<cfg->nphoton;i++)
	           scale+=cfg->replay.weight[i];
	       if(scale>0.f)
	           scale=1.f/scale;
           }
         cfg->normalizer=scale;
	 cfg->his.normalizer=scale;
	 MCX_FPRINTF(cfg->flog,"normalization factor alpha=%f\n",scale);  fflush(cfg->flog);
         mcx_normalize(cfg->exportfield,scale,fieldlen,cfg->isnormalized);
     }
     if(cfg->issave2pt && cfg->parentid==mpStandalone){
         MCX_FPRINTF(cfg->flog,"saving data to file ... %d %d\t",fieldlen,gpu[gpuid].maxgate);
         mcx_savedata(cfg->exportfield,fieldlen,0,"mc2",cfg);
         MCX_FPRINTF(cfg->flog,"saving data complete : %d ms\n\n",GetTimeMillis()-tic);
         fflush(cfg->flog);
     }
     if(cfg->issavedet && cfg->parentid==mpStandalone && cfg->exportdetected){
         cfg->his.unitinmm=cfg->unitinmm;
         cfg->his.savedphoton=cfg->detectedcount;
	 cfg->his.totalphoton=cfg->nphoton;
         if(cfg->issaveseed)
             cfg->his.seedbyte=sizeof(RandType)*RAND_BUF_LEN;

         cfg->his.detected=cfg->detectedcount;
         mcx_savedetphoton(cfg->exportdetected,cfg->seeddata,cfg->detectedcount,0,cfg);
     }
}
#pragma omp barrier

     CUDA_ASSERT(cudaMemcpy(Ppos,  gPpos, sizeof(float4)*gpu[gpuid].autothread, cudaMemcpyDeviceToHost));
     CUDA_ASSERT(cudaMemcpy(Pdir,  gPdir, sizeof(float4)*gpu[gpuid].autothread, cudaMemcpyDeviceToHost));
     CUDA_ASSERT(cudaMemcpy(Plen,  gPlen, sizeof(float4)*gpu[gpuid].autothread, cudaMemcpyDeviceToHost));
     if(cfg->seed!=SEED_FROM_FILE)
        CUDA_ASSERT(cudaMemcpy(Pseed, gPseed,sizeof(RandType)*gpu[gpuid].autothread*RAND_BUF_LEN,   cudaMemcpyDeviceToHost));
     else
        CUDA_ASSERT(cudaMemcpy(Pseed, gPseed,sizeof(RandType)*cfg->nphoton*RAND_BUF_LEN,   cudaMemcpyDeviceToHost));
     CUDA_ASSERT(cudaMemcpy(energy,genergy,sizeof(float)*(gpu[gpuid].autothread<<1),cudaMemcpyDeviceToHost));

#ifdef TEST_RACING
     {
       float totalcount=0.f,hitcount=0.f;
       for (i=0; i<fieldlen; i++)
          hitcount+=field[i];
       for (i=0; i<gpu[gpuid].autothread; i++)
	  totalcount+=Pseed[i];

       MCX_FPRINTF(cfg->flog,"expected total recording number: %f, got %f, missed %f\n",
          totalcount,hitcount,(totalcount-hitcount)/totalcount);
     }
#endif

#pragma omp master
{
     printnum=(gpu[gpuid].autothread<(int)cfg->printnum) ? gpu[gpuid].autothread : cfg->printnum;
     for (i=0; i<(int)printnum; i++) {
            MCX_FPRINTF(cfg->flog,"% 4d[A% f % f % f]C%3d J%5d W% 8f(P%.13f %.13f %.13f)T% 5.3e L% 5.3f %.0f\n", i,
            Pdir[i].x,Pdir[i].y,Pdir[i].z,(int)Plen[i].w,(int)Pdir[i].w,Ppos[i].w, 
            Ppos[i].x,Ppos[i].y,Ppos[i].z,Plen[i].y,Plen[i].x,(float)Pseed[i]);
     }
     // total energy here equals total simulated photons+unfinished photons for all threads
     MCX_FPRINTF(cfg->flog,"simulated %d photons (%d) with %d threads (repeat x%d)\nMCX simulation speed: %.2f photon/ms\n",
             cfg->nphoton,cfg->nphoton,gpu[gpuid].autothread,cfg->respin,(double)cfg->nphoton/max(1,cfg->runtime)); fflush(cfg->flog);
     MCX_FPRINTF(cfg->flog,"total simulated energy: %.2f\tabsorbed: %5.5f%%\n(loss due to initial specular reflection is excluded in the total)\n",
             cfg->energytot,(cfg->energytot-cfg->energyesc)/cfg->energytot*100.f);fflush(cfg->flog);
     fflush(cfg->flog);
     
     cfg->energyabs=cfg->energytot-cfg->energyesc;
}
#pragma omp barrier

     CUDA_ASSERT(cudaFree(gmedia));
     CUDA_ASSERT(cudaFree(gfield));
     CUDA_ASSERT(cudaFree(gPpos));
     CUDA_ASSERT(cudaFree(gPdir));
     CUDA_ASSERT(cudaFree(gPlen));
     CUDA_ASSERT(cudaFree(gPseed));
     CUDA_ASSERT(cudaFree(genergy));
     CUDA_ASSERT(cudaFree(gPdet));
     CUDA_ASSERT(cudaFree(gdetected));
     if(cfg->issaveseed){
         CUDA_ASSERT(cudaFree(gseeddata));
	 free(seeddata);
     }
     if(cfg->seed==SEED_FROM_FILE){
         if(cfg->replay.weight)
             CUDA_ASSERT(cudaFree(greplayw));
         if(cfg->replay.tof)
             CUDA_ASSERT(cudaFree(greplaytof));
     }

     CUDA_ASSERT(cudaDeviceReset());

     free(Ppos);
     free(Pdir);
     free(Plen);
     free(Plen0);
     free(Pseed);
     free(Pdet);
     free(energy);
     free(field);
}<|MERGE_RESOLUTION|>--- conflicted
+++ resolved
@@ -40,9 +40,7 @@
 
 // optical properties saved in the constant memory
 // {x}:mua,{y}:mus,{z}:anisotropy (g),{w}:refractive index (n)
-__constant__ float4 gproperty[MAX_PROP];
-
-__constant__ float4 gdetpos[MAX_DETECTORS];
+__constant__ float4 gproperty[MAX_PROP_AND_DETECTORS];
 
 // kernel constant parameters
 __constant__ MCXParam gcfg[1];
@@ -101,21 +99,18 @@
 #endif
 
 #ifdef SAVE_DETECTORS
-__device__ inline uint finddetector(MCXpos *p0){
-      uint i;
-      for(i=0;i<gcfg->detnum;i++){
-      	if((gdetpos[i].x-p0->x)*(gdetpos[i].x-p0->x)+
-	   (gdetpos[i].y-p0->y)*(gdetpos[i].y-p0->y)+
-	   (gdetpos[i].z-p0->z)*(gdetpos[i].z-p0->z) < gdetpos[i].w*gdetpos[i].w){
-	        return i+1;
-	   }
+__device__ inline uint finddetector(MCXpos *p0,uint id){
+      float4 *gdetpos=gproperty+gcfg->maxmedia+1;
+      if((gdetpos[id].x-p0->x)*(gdetpos[id].x-p0->x)+
+	 (gdetpos[id].y-p0->y)*(gdetpos[id].y-p0->y)+
+	 (gdetpos[id].z-p0->z)*(gdetpos[id].z-p0->z) < gdetpos[id].w*gdetpos[id].w){
+	        return id+1;
       }
       return 0;
 }
 
-__device__ inline void savedetphoton(float n_det[],uint *detectedphoton,float nscat,float *ppath,MCXpos *p0,MCXdir *v,RandType t[RAND_BUF_LEN],RandType *seeddata){
-      uint detid;
-      detid=finddetector(p0);
+__device__ inline void savedetphoton(uint detid,float n_det[],uint *detectedphoton,float nscat,float *ppath,MCXpos *p0,MCXdir *v,RandType t[RAND_BUF_LEN],RandType *seeddata){
+      detid=finddetector(p0,detid-1);
       if(detid){
 	 uint baseaddr=atomicAdd(detectedphoton,1);
 	 if(baseaddr<gcfg->maxdetphoton){
@@ -222,7 +217,7 @@
 /* if the source location is outside of the volume or 
 in an void voxel, mcx advances the photon in v.{xyz} direction
 until it hits an non-zero voxel */
-__device__ inline int skipvoid(MCXpos *p,MCXdir *v,MCXtime *f,float3* rv,uchar media[]){
+__device__ inline int skipvoid(MCXpos *p,MCXdir *v,MCXtime *f,float3* rv,uint media[]){
       int count=1,idx1d;
       while(1){
           if(p->x>=0.f && p->y>=0.f && p->z>=0.f && p->x < gcfg->maxidx.x
@@ -322,7 +317,7 @@
 __device__ inline int launchnewphoton(MCXpos *p,MCXdir *v,MCXtime *f,float3* rv,Medium *prop,uint *idx1d,
            uint *mediaid,float *w0,float *Lmove,uint isdet, float ppath[],float energyloss[],float energylaunched[],float n_det[],uint *dpnum,
 	   RandType t[RAND_BUF_LEN],RandType photonseed[RAND_BUF_LEN],
-	   uchar media[],float srcpattern[],int threadid,RandType rngseed[],RandType seeddata[],float gdebugdata[],volatile int gprogress[]){
+	   uint media[],float srcpattern[],int threadid,RandType rngseed[],RandType seeddata[],float gdebugdata[],volatile int gprogress[]){
       *w0=1.f;     // reuse to count for launchattempt
       *Lmove=-1.f; // reuse as "canfocus" flag for each source: non-zero: focusable, zero: not focusable
       *rv=float3(gcfg->ps.x,gcfg->ps.y,gcfg->ps.z); // reuse as the origin of the src, needed for focusable sources
@@ -333,7 +328,7 @@
       // let's handle detectors here
           if(gcfg->savedet){
              if(isdet && *mediaid==0)
-	         savedetphoton(n_det,dpnum,v->nscat,ppath,p,v,photonseed,seeddata);
+	         savedetphoton((isdet>>16),n_det,dpnum,v->nscat,ppath,p,v,photonseed,seeddata);
              clearpath(ppath,gcfg->maxmedia);
           }
 #endif
@@ -578,7 +573,7 @@
 */
 
 template <int mcxsource>
-kernel void mcx_main_loop(uchar media[],float field[],float genergy[],uint n_seed[],
+kernel void mcx_main_loop(uint media[],float field[],float genergy[],uint n_seed[],
      float4 n_pos[],float4 n_dir[],float4 n_len[],float n_det[], uint detectedphoton[], 
      float srcpattern[],float replayweight[],float photontof[],RandType *seeddata,float *gdebugdata,volatile int *gprogress){
 
@@ -754,7 +749,7 @@
           GPUDEBUG(("idx1d [%d]->[%d]\n",idx1dold,idx1d));
           if(p.x<0||p.y<0||p.z<0||p.x>=gcfg->maxidx.x||p.y>=gcfg->maxidx.y||p.z>=gcfg->maxidx.z){
 	      mediaid=0;
-	      isdet=1;
+	      isdet=0;
 	  }else{
 	      mediaid=media[idx1d];
 	      isdet=mediaid & DET_MASK;
@@ -807,19 +802,19 @@
   #endif
                       }else{
                           field[idx1dold+tshift*gcfg->dimlen.z]+=weight;
-		          if(mediaid==0 && (isdet & 1)==0 &&gcfg->issaveref)
+		          if(mediaid==0 && isdet==0 &&gcfg->issaveref)
 		              field[idx1d+tshift*gcfg->dimlen.z]+=-p.w;
                       }
                   }else{
                       field[idx1dold+tshift*gcfg->dimlen.z]+=weight;
-		      if(mediaid==0 && (isdet & 1)==0 &&gcfg->issaveref)
+		      if(mediaid==0 && isdet==0 &&gcfg->issaveref)
 		          field[idx1d+tshift*gcfg->dimlen.z]+=-p.w;
                   }
   #ifdef USE_ATOMIC
                }else{
                   // ifndef CUDA_NO_SM_11_ATOMIC_INTRINSICS
 		  atomicadd(& field[idx1dold+tshift*gcfg->dimlen.z], weight);
-		  if(mediaid==0 && (isdet & 1)==0 &&gcfg->issaveref)
+		  if(mediaid==0 && isdet==0 &&gcfg->issaveref)
 		      atomicadd(& field[idx1d+tshift*gcfg->dimlen.z],-p.w);
                   GPUDEBUG(("atomic write to [%d] %e, w=%f\n",idx1dold,weight,p.w));
                }
@@ -1085,7 +1080,7 @@
 
      int dimxyz=cfg->dim.x*cfg->dim.y*cfg->dim.z;
      
-     uchar  *media=(uchar *)(cfg->vol);
+     uint  *media=(uint *)(cfg->vol);
      float  *field;
      float4 *Ppos,*Pdir,*Plen,*Plen0;
      uint   *Pseed;
@@ -1098,7 +1093,7 @@
      cudaEvent_t updateprogress;
 #endif
 
-     uchar *gmedia;
+     uint *gmedia;
      float4 *gPpos,*gPdir,*gPlen;
      uint   *gPseed,*gdetected;
      float  *gPdet,*gsrcpattern,*gfield,*genergy,*greplayw,*greplaytof,*gdebugdata;
@@ -1266,7 +1261,7 @@
      else
          Pseed=(uint*)malloc(sizeof(RandType)*cfg->nphoton*RAND_BUF_LEN);
 
-     CUDA_ASSERT(cudaMalloc((void **) &gmedia, sizeof(uchar)*cfg->mediabyte*(dimxyz)));
+     CUDA_ASSERT(cudaMalloc((void **) &gmedia, sizeof(uint)*(dimxyz)));
      //CUDA_ASSERT(cudaBindTexture(0, texmedia, gmedia));
      CUDA_ASSERT(cudaMalloc((void **) &gfield, sizeof(float)*fieldlen));
      CUDA_ASSERT(cudaMalloc((void **) &gPpos, sizeof(float4)*gpu[gpuid].autothread));
@@ -1370,19 +1365,15 @@
      MCX_FPRINTF(cfg->flog,"initializing streams ...\t");
      fflush(cfg->flog);
 
-<<<<<<< HEAD
      mcx_flush(cfg);
 
-     CUDA_ASSERT(cudaMemcpy(gmedia, media, sizeof(uchar) *dimxyz, cudaMemcpyHostToDevice));
-=======
-     CUDA_ASSERT(cudaMemcpy(gmedia, media, sizeof(uchar)*cfg->mediabyte*dimxyz, cudaMemcpyHostToDevice));
->>>>>>> 97369993
+     CUDA_ASSERT(cudaMemcpy(gmedia, media, sizeof(uint)*dimxyz, cudaMemcpyHostToDevice));
      CUDA_ASSERT(cudaMemcpy(genergy,energy,sizeof(float) *(gpu[gpuid].autothread<<1), cudaMemcpyHostToDevice));
      if(cfg->srcpattern)
          CUDA_ASSERT(cudaMemcpy(gsrcpattern,cfg->srcpattern,sizeof(float)*(int)(cfg->srcparam1.w*cfg->srcparam2.w), cudaMemcpyHostToDevice));
 
      CUDA_ASSERT(cudaMemcpyToSymbol(gproperty, cfg->prop,  cfg->medianum*sizeof(Medium), 0, cudaMemcpyHostToDevice));
-     CUDA_ASSERT(cudaMemcpyToSymbol(gdetpos, cfg->detpos,  cfg->detnum*sizeof(float4), 0, cudaMemcpyHostToDevice));
+     CUDA_ASSERT(cudaMemcpyToSymbol(gproperty, cfg->detpos,  cfg->detnum*sizeof(float4), cfg->medianum*sizeof(Medium), cudaMemcpyHostToDevice));
 
      MCX_FPRINTF(cfg->flog,"init complete : %d ms\n",GetTimeMillis()-tic);
 
